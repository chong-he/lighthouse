//! Available RPC methods types and ids.

use crate::types::{EnrAttestationBitfield, EnrSyncCommitteeBitfield};
use regex::bytes::Regex;
use serde::Serialize;
use ssz::Encode;
use ssz_derive::{Decode, Encode};
use ssz_types::{typenum::U256, VariableList};
use std::fmt::Display;
use std::marker::PhantomData;
use std::ops::Deref;
use std::sync::Arc;
use strum::IntoStaticStr;
use superstruct::superstruct;
use types::blob_sidecar::BlobIdentifier;
use types::{
    blob_sidecar::BlobSidecar, ChainSpec, Epoch, EthSpec, Hash256, LightClientBootstrap,
    LightClientFinalityUpdate, LightClientOptimisticUpdate, RuntimeVariableList, SignedBeaconBlock,
    Slot,
};

/// Maximum length of error message.
pub type MaxErrorLen = U256;
pub const MAX_ERROR_LEN: u64 = 256;

/// Wrapper over SSZ List to represent error message in rpc responses.
#[derive(Debug, Clone)]
pub struct ErrorType(pub VariableList<u8, MaxErrorLen>);

impl From<String> for ErrorType {
    fn from(s: String) -> Self {
        Self(VariableList::from(s.as_bytes().to_vec()))
    }
}

impl From<&str> for ErrorType {
    fn from(s: &str) -> Self {
        Self(VariableList::from(s.as_bytes().to_vec()))
    }
}

impl Deref for ErrorType {
    type Target = VariableList<u8, MaxErrorLen>;
    fn deref(&self) -> &Self::Target {
        &self.0
    }
}

impl Display for ErrorType {
    fn fmt(&self, f: &mut std::fmt::Formatter<'_>) -> std::fmt::Result {
        #[allow(clippy::invalid_regex)]
        let re = Regex::new("\\p{C}").expect("Regex is valid");
        let error_type_str =
            String::from_utf8_lossy(&re.replace_all(self.0.deref(), &b""[..])).to_string();
        write!(f, "{}", error_type_str)
    }
}

/* Request/Response data structures for RPC methods */

/* Requests */

/// The STATUS request/response handshake message.
#[derive(Encode, Decode, Clone, Debug, PartialEq)]
pub struct StatusMessage {
    /// The fork version of the chain we are broadcasting.
    pub fork_digest: [u8; 4],

    /// Latest finalized root.
    pub finalized_root: Hash256,

    /// Latest finalized epoch.
    pub finalized_epoch: Epoch,

    /// The latest block root.
    pub head_root: Hash256,

    /// The slot associated with the latest block root.
    pub head_slot: Slot,
}

/// The PING request/response message.
#[derive(Encode, Decode, Clone, Debug, PartialEq)]
pub struct Ping {
    /// The metadata sequence number.
    pub data: u64,
}

/// The METADATA request structure.
#[superstruct(
    variants(V1, V2),
    variant_attributes(derive(Clone, Debug, PartialEq, Serialize),)
)]
#[derive(Clone, Debug, PartialEq)]
pub struct MetadataRequest<E: EthSpec> {
    _phantom_data: PhantomData<E>,
}

impl<E: EthSpec> MetadataRequest<E> {
    pub fn new_v1() -> Self {
        Self::V1(MetadataRequestV1 {
            _phantom_data: PhantomData,
        })
    }

    pub fn new_v2() -> Self {
        Self::V2(MetadataRequestV2 {
            _phantom_data: PhantomData,
        })
    }
}

/// The METADATA response structure.
#[superstruct(
    variants(V1, V2),
    variant_attributes(
        derive(Encode, Decode, Clone, Debug, PartialEq, Serialize),
        serde(bound = "E: EthSpec", deny_unknown_fields),
    )
)]
#[derive(Clone, Debug, PartialEq, Serialize)]
#[serde(bound = "E: EthSpec")]
pub struct MetaData<E: EthSpec> {
    /// A sequential counter indicating when data gets modified.
    pub seq_number: u64,
    /// The persistent attestation subnet bitfield.
    pub attnets: EnrAttestationBitfield<E>,
    /// The persistent sync committee bitfield.
    #[superstruct(only(V2))]
    pub syncnets: EnrSyncCommitteeBitfield<E>,
}

impl<E: EthSpec> MetaData<E> {
    /// Returns a V1 MetaData response from self.
    pub fn metadata_v1(&self) -> Self {
        match self {
            md @ MetaData::V1(_) => md.clone(),
            MetaData::V2(metadata) => MetaData::V1(MetaDataV1 {
                seq_number: metadata.seq_number,
                attnets: metadata.attnets.clone(),
            }),
        }
    }

    /// Returns a V2 MetaData response from self by filling unavailable fields with default.
    pub fn metadata_v2(&self) -> Self {
        match self {
            MetaData::V1(metadata) => MetaData::V2(MetaDataV2 {
                seq_number: metadata.seq_number,
                attnets: metadata.attnets.clone(),
                syncnets: Default::default(),
            }),
            md @ MetaData::V2(_) => md.clone(),
        }
    }

    pub fn as_ssz_bytes(&self) -> Vec<u8> {
        match self {
            MetaData::V1(md) => md.as_ssz_bytes(),
            MetaData::V2(md) => md.as_ssz_bytes(),
        }
    }
}

/// The reason given for a `Goodbye` message.
///
/// Note: any unknown `u64::into(n)` will resolve to `Goodbye::Unknown` for any unknown `n`,
/// however `GoodbyeReason::Unknown.into()` will go into `0_u64`. Therefore de-serializing then
/// re-serializing may not return the same bytes.
#[derive(Debug, Clone, PartialEq)]
pub enum GoodbyeReason {
    /// This node has shutdown.
    ClientShutdown = 1,

    /// Incompatible networks.
    IrrelevantNetwork = 2,

    /// Error/fault in the RPC.
    Fault = 3,

    /// Teku uses this code for not being able to verify a network.
    UnableToVerifyNetwork = 128,

    /// The node has too many connected peers.
    TooManyPeers = 129,

    /// Scored poorly.
    BadScore = 250,

    /// The peer is banned
    Banned = 251,

    /// The IP address the peer is using is banned.
    BannedIP = 252,

    /// Unknown reason.
    Unknown = 0,
}

impl From<u64> for GoodbyeReason {
    fn from(id: u64) -> GoodbyeReason {
        match id {
            1 => GoodbyeReason::ClientShutdown,
            2 => GoodbyeReason::IrrelevantNetwork,
            3 => GoodbyeReason::Fault,
            128 => GoodbyeReason::UnableToVerifyNetwork,
            129 => GoodbyeReason::TooManyPeers,
            250 => GoodbyeReason::BadScore,
            251 => GoodbyeReason::Banned,
            252 => GoodbyeReason::BannedIP,
            _ => GoodbyeReason::Unknown,
        }
    }
}

impl From<GoodbyeReason> for u64 {
    fn from(reason: GoodbyeReason) -> u64 {
        reason as u64
    }
}

impl ssz::Encode for GoodbyeReason {
    fn is_ssz_fixed_len() -> bool {
        <u64 as ssz::Encode>::is_ssz_fixed_len()
    }

    fn ssz_fixed_len() -> usize {
        <u64 as ssz::Encode>::ssz_fixed_len()
    }

    fn ssz_bytes_len(&self) -> usize {
        0_u64.ssz_bytes_len()
    }

    fn ssz_append(&self, buf: &mut Vec<u8>) {
        let conv: u64 = self.clone().into();
        conv.ssz_append(buf)
    }
}

impl ssz::Decode for GoodbyeReason {
    fn is_ssz_fixed_len() -> bool {
        <u64 as ssz::Decode>::is_ssz_fixed_len()
    }

    fn ssz_fixed_len() -> usize {
        <u64 as ssz::Decode>::ssz_fixed_len()
    }

    fn from_ssz_bytes(bytes: &[u8]) -> Result<Self, ssz::DecodeError> {
        u64::from_ssz_bytes(bytes).map(|n| n.into())
    }
}

/// Request a number of beacon block roots from a peer.
#[superstruct(
    variants(V1, V2),
    variant_attributes(derive(Encode, Decode, Clone, Debug, PartialEq))
)]
#[derive(Clone, Debug, PartialEq)]
pub struct BlocksByRangeRequest {
    /// The starting slot to request blocks.
    pub start_slot: u64,

    /// The number of blocks from the start slot.
    pub count: u64,
}

impl BlocksByRangeRequest {
    /// The default request is V2
    pub fn new(start_slot: u64, count: u64) -> Self {
        Self::V2(BlocksByRangeRequestV2 { start_slot, count })
    }

    pub fn new_v1(start_slot: u64, count: u64) -> Self {
        Self::V1(BlocksByRangeRequestV1 { start_slot, count })
    }
}

/// Request a number of beacon blobs from a peer.
#[derive(Encode, Decode, Clone, Debug, PartialEq)]
pub struct BlobsByRangeRequest {
    /// The starting slot to request blobs.
    pub start_slot: u64,

    /// The number of slots from the start slot.
    pub count: u64,
}

impl BlobsByRangeRequest {
    pub fn max_blobs_requested<E: EthSpec>(&self) -> u64 {
        self.count.saturating_mul(E::max_blobs_per_block() as u64)
    }
}

/// Request a number of beacon block roots from a peer.
#[superstruct(
    variants(V1, V2),
    variant_attributes(derive(Encode, Decode, Clone, Debug, PartialEq))
)]
#[derive(Clone, Debug, PartialEq)]
pub struct OldBlocksByRangeRequest {
    /// The starting slot to request blocks.
    pub start_slot: u64,

    /// The number of blocks from the start slot.
    pub count: u64,

    /// The step increment to receive blocks.
    ///
    /// A value of 1 returns every block.
    /// A value of 2 returns every second block.
    /// A value of 3 returns every third block and so on.
    pub step: u64,
}

impl OldBlocksByRangeRequest {
    /// The default request is V2
    pub fn new(start_slot: u64, count: u64, step: u64) -> Self {
        Self::V2(OldBlocksByRangeRequestV2 {
            start_slot,
            count,
            step,
        })
    }

    pub fn new_v1(start_slot: u64, count: u64, step: u64) -> Self {
        Self::V1(OldBlocksByRangeRequestV1 {
            start_slot,
            count,
            step,
        })
    }
}

/// Request a number of beacon block bodies from a peer.
#[superstruct(variants(V1, V2), variant_attributes(derive(Clone, Debug, PartialEq)))]
#[derive(Clone, Debug, PartialEq)]
pub struct BlocksByRootRequest {
    /// The list of beacon block bodies being requested.
    pub block_roots: RuntimeVariableList<Hash256>,
}

impl BlocksByRootRequest {
    pub fn new(block_roots: Vec<Hash256>, spec: &ChainSpec) -> Self {
        let block_roots =
            RuntimeVariableList::from_vec(block_roots, spec.max_request_blocks as usize);
        Self::V2(BlocksByRootRequestV2 { block_roots })
    }

    pub fn new_v1(block_roots: Vec<Hash256>, spec: &ChainSpec) -> Self {
        let block_roots =
            RuntimeVariableList::from_vec(block_roots, spec.max_request_blocks as usize);
        Self::V1(BlocksByRootRequestV1 { block_roots })
    }
}

/// Request a number of beacon blocks and blobs from a peer.
#[derive(Clone, Debug, PartialEq)]
pub struct BlobsByRootRequest {
    /// The list of beacon block roots being requested.
    pub blob_ids: RuntimeVariableList<BlobIdentifier>,
}

impl BlobsByRootRequest {
    pub fn new(blob_ids: Vec<BlobIdentifier>, spec: &ChainSpec) -> Self {
        let blob_ids =
            RuntimeVariableList::from_vec(blob_ids, spec.max_request_blob_sidecars as usize);
        Self { blob_ids }
    }
}

/* RPC Handling and Grouping */
// Collection of enums and structs used by the Codecs to encode/decode RPC messages

#[derive(Debug, Clone, PartialEq)]
<<<<<<< HEAD
pub enum RPCResponse<E: EthSpec> {
    /// A HELLO message.
    Status(StatusMessage),

    /// A response to a get BLOCKS_BY_RANGE request. A None response signifies the end of the
    /// batch.
    BlocksByRange(Arc<SignedBeaconBlock<E>>),

    /// A response to a get BLOCKS_BY_ROOT request.
    BlocksByRoot(Arc<SignedBeaconBlock<E>>),

    /// A response to a get BLOBS_BY_RANGE request
    BlobsByRange(Arc<BlobSidecar<E>>),

    /// A response to a get LIGHT_CLIENT_BOOTSTRAP request.
    LightClientBootstrap(Arc<LightClientBootstrap<E>>),

    /// A response to a get LIGHT_CLIENT_OPTIMISTIC_UPDATE request.
    LightClientOptimisticUpdate(Arc<LightClientOptimisticUpdate<E>>),

    /// A response to a get LIGHT_CLIENT_FINALITY_UPDATE request.
    LightClientFinalityUpdate(Arc<LightClientFinalityUpdate<E>>),

    /// A response to a get BLOBS_BY_ROOT request.
    BlobsByRoot(Arc<BlobSidecar<E>>),

    /// A PONG response to a PING request.
    Pong(Ping),

    /// A response to a META_DATA request.
    MetaData(MetaData<E>),
=======
pub enum RPCResponse<T: EthSpec> {
    Status(StatusMessage),
    BlocksByRange(Arc<SignedBeaconBlock<T>>),
    BlocksByRoot(Arc<SignedBeaconBlock<T>>),
    BlobsByRange(Arc<BlobSidecar<T>>),
    LightClientBootstrap(Arc<LightClientBootstrap<T>>),
    BlobsByRoot(Arc<BlobSidecar<T>>),
    Pong(Ping),
    MetaData(MetaData<T>),
>>>>>>> 2bb31bf9
}

/// Indicates which response is being terminated by a stream termination response.
#[derive(Debug, Clone)]
pub enum ResponseTermination {
    BlocksByRange,
    BlocksByRoot,
    BlobsByRange,
    BlobsByRoot,
}

/// The structured response containing a result/code indicating success or failure
/// and the contents of the response
#[derive(Debug, Clone)]
<<<<<<< HEAD
pub enum RPCCodedResponse<E: EthSpec> {
    /// The response is a successful.
    Success(RPCResponse<E>),
=======
pub enum RPCCodedResponse<T: EthSpec> {
    Success(RPCResponse<T>),
>>>>>>> 2bb31bf9

    Error(RPCResponseErrorCode, ErrorType),

    /// Received a stream termination indicating which response is being terminated.
    StreamTermination(ResponseTermination),
}

/// Request a light_client_bootstrap for light_clients peers.
#[derive(Encode, Decode, Clone, Debug, PartialEq)]
pub struct LightClientBootstrapRequest {
    pub root: Hash256,
}

/// The code assigned to an erroneous `RPCResponse`.
#[derive(Debug, Clone, Copy, PartialEq, IntoStaticStr)]
#[strum(serialize_all = "snake_case")]
pub enum RPCResponseErrorCode {
    RateLimited,
    BlobsNotFoundForBlock,
    InvalidRequest,
    ServerError,
    /// Error spec'd to indicate that a peer does not have blocks on a requested range.
    ResourceUnavailable,
    Unknown,
}

impl<E: EthSpec> RPCCodedResponse<E> {
    /// Used to encode the response in the codec.
    pub fn as_u8(&self) -> Option<u8> {
        match self {
            RPCCodedResponse::Success(_) => Some(0),
            RPCCodedResponse::Error(code, _) => Some(code.as_u8()),
            RPCCodedResponse::StreamTermination(_) => None,
        }
    }

    /// Tells the codec whether to decode as an RPCResponse or an error.
    pub fn is_response(response_code: u8) -> bool {
        matches!(response_code, 0)
    }

    /// Builds an RPCCodedResponse from a response code and an ErrorMessage
    pub fn from_error(response_code: u8, err: ErrorType) -> Self {
        let code = match response_code {
            1 => RPCResponseErrorCode::InvalidRequest,
            2 => RPCResponseErrorCode::ServerError,
            3 => RPCResponseErrorCode::ResourceUnavailable,
            139 => RPCResponseErrorCode::RateLimited,
            140 => RPCResponseErrorCode::BlobsNotFoundForBlock,
            _ => RPCResponseErrorCode::Unknown,
        };
        RPCCodedResponse::Error(code, err)
    }

    /// Returns true if this response always terminates the stream.
    pub fn close_after(&self) -> bool {
        !matches!(self, RPCCodedResponse::Success(_))
    }
}

impl RPCResponseErrorCode {
    fn as_u8(&self) -> u8 {
        match self {
            RPCResponseErrorCode::InvalidRequest => 1,
            RPCResponseErrorCode::ServerError => 2,
            RPCResponseErrorCode::ResourceUnavailable => 3,
            RPCResponseErrorCode::Unknown => 255,
            RPCResponseErrorCode::RateLimited => 139,
            RPCResponseErrorCode::BlobsNotFoundForBlock => 140,
        }
    }
}

use super::Protocol;
impl<E: EthSpec> RPCResponse<E> {
    pub fn protocol(&self) -> Protocol {
        match self {
            RPCResponse::Status(_) => Protocol::Status,
            RPCResponse::BlocksByRange(_) => Protocol::BlocksByRange,
            RPCResponse::BlocksByRoot(_) => Protocol::BlocksByRoot,
            RPCResponse::BlobsByRange(_) => Protocol::BlobsByRange,
            RPCResponse::BlobsByRoot(_) => Protocol::BlobsByRoot,
            RPCResponse::Pong(_) => Protocol::Ping,
            RPCResponse::MetaData(_) => Protocol::MetaData,
            RPCResponse::LightClientBootstrap(_) => Protocol::LightClientBootstrap,
            RPCResponse::LightClientOptimisticUpdate(_) => Protocol::LightClientOptimisticUpdate,
            RPCResponse::LightClientFinalityUpdate(_) => Protocol::LightClientFinalityUpdate,
        }
    }
}

impl std::fmt::Display for RPCResponseErrorCode {
    fn fmt(&self, f: &mut std::fmt::Formatter<'_>) -> std::fmt::Result {
        let repr = match self {
            RPCResponseErrorCode::InvalidRequest => "The request was invalid",
            RPCResponseErrorCode::ResourceUnavailable => "Resource unavailable",
            RPCResponseErrorCode::ServerError => "Server error occurred",
            RPCResponseErrorCode::Unknown => "Unknown error occurred",
            RPCResponseErrorCode::RateLimited => "Rate limited",
            RPCResponseErrorCode::BlobsNotFoundForBlock => "No blobs for the given root",
        };
        f.write_str(repr)
    }
}

impl std::fmt::Display for StatusMessage {
    fn fmt(&self, f: &mut std::fmt::Formatter<'_>) -> std::fmt::Result {
        write!(f, "Status Message: Fork Digest: {:?}, Finalized Root: {}, Finalized Epoch: {}, Head Root: {}, Head Slot: {}", self.fork_digest, self.finalized_root, self.finalized_epoch, self.head_root, self.head_slot)
    }
}

impl<E: EthSpec> std::fmt::Display for RPCResponse<E> {
    fn fmt(&self, f: &mut std::fmt::Formatter<'_>) -> std::fmt::Result {
        match self {
            RPCResponse::Status(status) => write!(f, "{}", status),
            RPCResponse::BlocksByRange(block) => {
                write!(f, "BlocksByRange: Block slot: {}", block.slot())
            }
            RPCResponse::BlocksByRoot(block) => {
                write!(f, "BlocksByRoot: Block slot: {}", block.slot())
            }
            RPCResponse::BlobsByRange(blob) => {
                write!(f, "BlobsByRange: Blob slot: {}", blob.slot())
            }
            RPCResponse::BlobsByRoot(sidecar) => {
                write!(f, "BlobsByRoot: Blob slot: {}", sidecar.slot())
            }
            RPCResponse::Pong(ping) => write!(f, "Pong: {}", ping.data),
            RPCResponse::MetaData(metadata) => write!(f, "Metadata: {}", metadata.seq_number()),
            RPCResponse::LightClientBootstrap(bootstrap) => {
                write!(f, "LightClientBootstrap Slot: {}", bootstrap.get_slot())
            }
            RPCResponse::LightClientOptimisticUpdate(update) => {
                write!(
                    f,
                    "LightClientOptimisticUpdate Slot: {}",
                    update.signature_slot()
                )
            }
            RPCResponse::LightClientFinalityUpdate(update) => {
                write!(
                    f,
                    "LightClientFinalityUpdate Slot: {}",
                    update.signature_slot()
                )
            }
        }
    }
}

impl<E: EthSpec> std::fmt::Display for RPCCodedResponse<E> {
    fn fmt(&self, f: &mut std::fmt::Formatter<'_>) -> std::fmt::Result {
        match self {
            RPCCodedResponse::Success(res) => write!(f, "{}", res),
            RPCCodedResponse::Error(code, err) => write!(f, "{}: {}", code, err),
            RPCCodedResponse::StreamTermination(_) => write!(f, "Stream Termination"),
        }
    }
}

impl std::fmt::Display for GoodbyeReason {
    fn fmt(&self, f: &mut std::fmt::Formatter<'_>) -> std::fmt::Result {
        match self {
            GoodbyeReason::ClientShutdown => write!(f, "Client Shutdown"),
            GoodbyeReason::IrrelevantNetwork => write!(f, "Irrelevant Network"),
            GoodbyeReason::Fault => write!(f, "Fault"),
            GoodbyeReason::UnableToVerifyNetwork => write!(f, "Unable to verify network"),
            GoodbyeReason::TooManyPeers => write!(f, "Too many peers"),
            GoodbyeReason::BadScore => write!(f, "Bad Score"),
            GoodbyeReason::Banned => write!(f, "Banned"),
            GoodbyeReason::BannedIP => write!(f, "BannedIP"),
            GoodbyeReason::Unknown => write!(f, "Unknown Reason"),
        }
    }
}

impl std::fmt::Display for BlocksByRangeRequest {
    fn fmt(&self, f: &mut std::fmt::Formatter<'_>) -> std::fmt::Result {
        write!(
            f,
            "Start Slot: {}, Count: {}",
            self.start_slot(),
            self.count()
        )
    }
}

impl std::fmt::Display for OldBlocksByRangeRequest {
    fn fmt(&self, f: &mut std::fmt::Formatter<'_>) -> std::fmt::Result {
        write!(
            f,
            "Start Slot: {}, Count: {}, Step: {}",
            self.start_slot(),
            self.count(),
            self.step()
        )
    }
}

impl std::fmt::Display for BlobsByRootRequest {
    fn fmt(&self, f: &mut std::fmt::Formatter<'_>) -> std::fmt::Result {
        write!(
            f,
            "Request: BlobsByRoot: Number of Requested Roots: {}",
            self.blob_ids.len()
        )
    }
}

impl std::fmt::Display for BlobsByRangeRequest {
    fn fmt(&self, f: &mut std::fmt::Formatter<'_>) -> std::fmt::Result {
        write!(
            f,
            "Request: BlobsByRange: Start Slot: {}, Count: {}",
            self.start_slot, self.count
        )
    }
}

impl slog::KV for StatusMessage {
    fn serialize(
        &self,
        record: &slog::Record,
        serializer: &mut dyn slog::Serializer,
    ) -> slog::Result {
        use slog::Value;
        serializer.emit_arguments("fork_digest", &format_args!("{:?}", self.fork_digest))?;
        Value::serialize(&self.finalized_epoch, record, "finalized_epoch", serializer)?;
        serializer.emit_arguments("finalized_root", &format_args!("{}", self.finalized_root))?;
        Value::serialize(&self.head_slot, record, "head_slot", serializer)?;
        serializer.emit_arguments("head_root", &format_args!("{}", self.head_root))?;
        slog::Result::Ok(())
    }
}<|MERGE_RESOLUTION|>--- conflicted
+++ resolved
@@ -374,39 +374,6 @@
 // Collection of enums and structs used by the Codecs to encode/decode RPC messages
 
 #[derive(Debug, Clone, PartialEq)]
-<<<<<<< HEAD
-pub enum RPCResponse<E: EthSpec> {
-    /// A HELLO message.
-    Status(StatusMessage),
-
-    /// A response to a get BLOCKS_BY_RANGE request. A None response signifies the end of the
-    /// batch.
-    BlocksByRange(Arc<SignedBeaconBlock<E>>),
-
-    /// A response to a get BLOCKS_BY_ROOT request.
-    BlocksByRoot(Arc<SignedBeaconBlock<E>>),
-
-    /// A response to a get BLOBS_BY_RANGE request
-    BlobsByRange(Arc<BlobSidecar<E>>),
-
-    /// A response to a get LIGHT_CLIENT_BOOTSTRAP request.
-    LightClientBootstrap(Arc<LightClientBootstrap<E>>),
-
-    /// A response to a get LIGHT_CLIENT_OPTIMISTIC_UPDATE request.
-    LightClientOptimisticUpdate(Arc<LightClientOptimisticUpdate<E>>),
-
-    /// A response to a get LIGHT_CLIENT_FINALITY_UPDATE request.
-    LightClientFinalityUpdate(Arc<LightClientFinalityUpdate<E>>),
-
-    /// A response to a get BLOBS_BY_ROOT request.
-    BlobsByRoot(Arc<BlobSidecar<E>>),
-
-    /// A PONG response to a PING request.
-    Pong(Ping),
-
-    /// A response to a META_DATA request.
-    MetaData(MetaData<E>),
-=======
 pub enum RPCResponse<T: EthSpec> {
     Status(StatusMessage),
     BlocksByRange(Arc<SignedBeaconBlock<T>>),
@@ -416,7 +383,6 @@
     BlobsByRoot(Arc<BlobSidecar<T>>),
     Pong(Ping),
     MetaData(MetaData<T>),
->>>>>>> 2bb31bf9
 }
 
 /// Indicates which response is being terminated by a stream termination response.
@@ -431,14 +397,8 @@
 /// The structured response containing a result/code indicating success or failure
 /// and the contents of the response
 #[derive(Debug, Clone)]
-<<<<<<< HEAD
-pub enum RPCCodedResponse<E: EthSpec> {
-    /// The response is a successful.
-    Success(RPCResponse<E>),
-=======
 pub enum RPCCodedResponse<T: EthSpec> {
     Success(RPCResponse<T>),
->>>>>>> 2bb31bf9
 
     Error(RPCResponseErrorCode, ErrorType),
 
