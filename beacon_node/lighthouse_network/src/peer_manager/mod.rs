--- conflicted
+++ resolved
@@ -549,27 +549,16 @@
                 RPCResponseErrorCode::ServerError => PeerAction::MidToleranceError,
                 RPCResponseErrorCode::InvalidRequest => PeerAction::LowToleranceError,
                 RPCResponseErrorCode::RateLimited => match protocol {
-<<<<<<< HEAD
-                    Protocol::Ping => PeerAction::MidToleranceError,
-                    Protocol::BlocksByRange => PeerAction::MidToleranceError,
-                    Protocol::BlocksByRoot => PeerAction::MidToleranceError,
-                    Protocol::BlobsByRange => PeerAction::MidToleranceError,
-                    // Lighthouse does not currently make light client requests; therefore, this
-                    // is an unexpected scenario. We do not ban the peer for rate limiting.
-                    Protocol::LightClientBootstrap => return,
-                    Protocol::LightClientOptimisticUpdate => return,
-                    Protocol::LightClientFinalityUpdate => return,
-                    Protocol::BlobsByRoot => PeerAction::MidToleranceError,
-                    Protocol::Goodbye => PeerAction::LowToleranceError,
-                    Protocol::MetaData => PeerAction::LowToleranceError,
-                    Protocol::Status => PeerAction::LowToleranceError,
+                    Protocol::Ping
+                    | Protocol::BlocksByRange
+                    | Protocol::BlocksByRoot
+                    | Protocol::BlobsByRange
+                    | Protocol::BlobsByRoot => PeerAction::MidToleranceError,
+                    Protocol::LightClientBootstrap
+                    | Protocol::Goodbye
+                    | Protocol::MetaData
+                    | Protocol::Status => PeerAction::LowToleranceError,
                 },
-=======
-                    Protocol::Ping | Protocol::BlocksByRange | Protocol::BlocksByRoot | Protocol::BlobsByRange | Protocol::BlobsByRoot => PeerAction::MidToleranceError,
-                    Protocol::LightClientBootstrap | Protocol::Goodbye | Protocol::MetaData | Protocol::Status => PeerAction::LowToleranceError,
-                }
-                ,
->>>>>>> 2bb31bf9
                 RPCResponseErrorCode::BlobsNotFoundForBlock => PeerAction::LowToleranceError,
             },
             RPCError::SSZDecodeError(_) => PeerAction::Fatal,
@@ -579,22 +568,13 @@
                 // communicating.
 
                 match protocol {
-<<<<<<< HEAD
-                    Protocol::Ping => PeerAction::Fatal,
-                    Protocol::BlocksByRange => return,
-                    Protocol::BlocksByRoot => return,
-                    Protocol::BlobsByRange => return,
-                    Protocol::BlobsByRoot => return,
-                    Protocol::Goodbye => return,
-                    Protocol::LightClientBootstrap => return,
-                    Protocol::LightClientOptimisticUpdate => return,
-                    Protocol::LightClientFinalityUpdate => return,
-                    Protocol::MetaData => PeerAction::Fatal,
-                    Protocol::Status => PeerAction::Fatal,
-=======
                     Protocol::Ping | Protocol::MetaData | Protocol::Status => PeerAction::Fatal,
-                    Protocol::BlocksByRange | Protocol::BlocksByRoot | Protocol::BlobsByRange | Protocol::BlobsByRoot | Protocol::Goodbye | Protocol::LightClientBootstrap => return,
->>>>>>> 2bb31bf9
+                    Protocol::BlocksByRange
+                    | Protocol::BlocksByRoot
+                    | Protocol::BlobsByRange
+                    | Protocol::BlobsByRoot
+                    | Protocol::Goodbye
+                    | Protocol::LightClientBootstrap => return,
                 }
             }
             RPCError::StreamTimeout => match direction {
@@ -605,21 +585,14 @@
                 }
                 ConnectionDirection::Outgoing => match protocol {
                     Protocol::Ping => PeerAction::LowToleranceError,
-<<<<<<< HEAD
-                    Protocol::BlocksByRange => PeerAction::MidToleranceError,
-                    Protocol::BlocksByRoot => PeerAction::MidToleranceError,
-                    Protocol::BlobsByRange => PeerAction::MidToleranceError,
-                    Protocol::BlobsByRoot => PeerAction::MidToleranceError,
-                    Protocol::LightClientBootstrap => return,
-                    Protocol::LightClientOptimisticUpdate => return,
-                    Protocol::LightClientFinalityUpdate => return,
-                    Protocol::Goodbye => return,
-                    Protocol::MetaData => return,
-                    Protocol::Status => return,
-=======
-                    Protocol::BlocksByRange | Protocol::BlocksByRoot | Protocol::BlobsByRange | Protocol::BlobsByRoot => PeerAction::MidToleranceError,
-                    Protocol::LightClientBootstrap | Protocol::Goodbye | Protocol::MetaData | Protocol::Status => return,
->>>>>>> 2bb31bf9
+                    Protocol::BlocksByRange
+                    | Protocol::BlocksByRoot
+                    | Protocol::BlobsByRange
+                    | Protocol::BlobsByRoot => PeerAction::MidToleranceError,
+                    Protocol::LightClientBootstrap
+                    | Protocol::Goodbye
+                    | Protocol::MetaData
+                    | Protocol::Status => return,
                 },
             },
             RPCError::NegotiationTimeout => PeerAction::LowToleranceError,
