//! Contains the handler for the `GET validator/duties/attester/{epoch}` endpoint.

use crate::state_id::StateId;
use beacon_chain::{
    BeaconChain, BeaconChainError, BeaconChainTypes, MAXIMUM_GOSSIP_CLOCK_DISPARITY,
};
use eth2::types::{self as api_types};
use slot_clock::SlotClock;
use state_processing::state_advance::partial_state_advance;
use types::{AttestationDuty, BeaconState, ChainSpec, Epoch, EthSpec, Hash256, RelativeEpoch};

/// The struct that is returned to the requesting HTTP client.
type ApiDuties = api_types::DutiesResponse<Vec<api_types::AttesterData>>;

/// Handles a request from the HTTP API for attester duties.
pub fn attester_duties<T: BeaconChainTypes>(
    request_epoch: Epoch,
    request_indices: &[u64],
    chain: &BeaconChain<T>,
) -> Result<ApiDuties, warp::reject::Rejection> {
    let current_epoch = chain
        .epoch()
        .map_err(warp_utils::reject::beacon_chain_error)?;

    // Determine what the current epoch would be if we fast-forward our system clock by
    // `MAXIMUM_GOSSIP_CLOCK_DISPARITY`.
    //
    // Most of the time, `tolerant_current_epoch` will be equal to `current_epoch`. However, during
    // the first `MAXIMUM_GOSSIP_CLOCK_DISPARITY` duration of the epoch `tolerant_current_epoch`
    // will equal `current_epoch + 1`
    let tolerant_current_epoch = chain
        .slot_clock
        .now_with_future_tolerance(MAXIMUM_GOSSIP_CLOCK_DISPARITY)
        .ok_or_else(|| warp_utils::reject::custom_server_error("unable to read slot clock".into()))?
        .epoch(T::EthSpec::slots_per_epoch());

    if request_epoch == current_epoch
        || request_epoch == tolerant_current_epoch
        || request_epoch == current_epoch + 1
        || request_epoch == tolerant_current_epoch + 1
    {
        cached_attestation_duties(request_epoch, request_indices, chain)
    } else if request_epoch > current_epoch + 1 {
        Err(warp_utils::reject::custom_bad_request(format!(
            "request epoch {} is more than one epoch past the current epoch {}",
            request_epoch, current_epoch
        )))
    } else {
        // request_epoch < current_epoch
        compute_historic_attester_duties(request_epoch, request_indices, chain)
    }
}

fn cached_attestation_duties<T: BeaconChainTypes>(
    request_epoch: Epoch,
    request_indices: &[u64],
    chain: &BeaconChain<T>,
) -> Result<ApiDuties, warp::reject::Rejection> {
    let head_block_root = chain.canonical_head.cached_head().head_block_root();

    let (duties, dependent_root, execution_status) = chain
        .validator_attestation_duties(request_indices, request_epoch, head_block_root)
        .map_err(warp_utils::reject::beacon_chain_error)?;

    convert_to_api_response(
        duties,
        request_indices,
        dependent_root,
        execution_status.is_optimistic_or_invalid(),
        chain,
    )
}

/// Compute some attester duties by reading a `BeaconState` from disk, completely ignoring the
/// shuffling cache.
fn compute_historic_attester_duties<T: BeaconChainTypes>(
    request_epoch: Epoch,
    request_indices: &[u64],
    chain: &BeaconChain<T>,
) -> Result<ApiDuties, warp::reject::Rejection> {
    // If the head is quite old then it might still be relevant for a historical request.
    //
<<<<<<< HEAD
    // Use the `with_head` function to read & clone in a single call to avoid race conditions.
    let state_opt = chain
        .with_head(|head| {
            if head.beacon_state.current_epoch() <= request_epoch {
                Ok(Some((head.beacon_state_root(), head.beacon_state.clone())))
            } else {
                Ok(None)
            }
        })
        .map_err(warp_utils::reject::beacon_chain_error)?;

    let mut state = if let Some((state_root, mut state)) = state_opt {
        // If we've loaded the head state it might be from a previous epoch, ensure it's in a
        // suitable epoch.
        ensure_state_knows_attester_duties_for_epoch(
            &mut state,
            state_root,
            request_epoch,
            &chain.spec,
        )?;
        state
    } else {
        StateId::slot(request_epoch.start_slot(T::EthSpec::slots_per_epoch())).state(chain)?
=======
    // Avoid holding the `cached_head` longer than necessary.
    let state_opt = {
        let (cached_head, execution_status) = chain
            .canonical_head
            .head_and_execution_status()
            .map_err(warp_utils::reject::beacon_chain_error)?;
        let head = &cached_head.snapshot;

        if head.beacon_state.current_epoch() <= request_epoch {
            Some((
                head.beacon_state_root(),
                head.beacon_state
                    .clone_with(CloneConfig::committee_caches_only()),
                execution_status.is_optimistic_or_invalid(),
            ))
        } else {
            None
        }
>>>>>>> 7d3948c8
    };

    let (mut state, execution_optimistic) =
        if let Some((state_root, mut state, execution_optimistic)) = state_opt {
            // If we've loaded the head state it might be from a previous epoch, ensure it's in a
            // suitable epoch.
            ensure_state_knows_attester_duties_for_epoch(
                &mut state,
                state_root,
                request_epoch,
                &chain.spec,
            )?;
            (state, execution_optimistic)
        } else {
            StateId::from_slot(request_epoch.start_slot(T::EthSpec::slots_per_epoch()))
                .state(chain)?
        };

    // Sanity-check the state lookup.
    if !(state.current_epoch() == request_epoch || state.current_epoch() + 1 == request_epoch) {
        return Err(warp_utils::reject::custom_server_error(format!(
            "state epoch {} not suitable for request epoch {}",
            state.current_epoch(),
            request_epoch
        )));
    }

    let relative_epoch =
        RelativeEpoch::from_epoch(state.current_epoch(), request_epoch).map_err(|e| {
            warp_utils::reject::custom_server_error(format!("invalid epoch for state: {:?}", e))
        })?;

    state
        .build_committee_cache(relative_epoch, &chain.spec)
        .map_err(BeaconChainError::from)
        .map_err(warp_utils::reject::beacon_chain_error)?;

    let dependent_root = state
        // The only block which decides its own shuffling is the genesis block.
        .attester_shuffling_decision_root(chain.genesis_block_root, relative_epoch)
        .map_err(BeaconChainError::from)
        .map_err(warp_utils::reject::beacon_chain_error)?;

    let duties = request_indices
        .iter()
        .map(|&validator_index| {
            state
                .get_attestation_duties(validator_index as usize, relative_epoch)
                .map_err(BeaconChainError::from)
        })
        .collect::<Result<_, _>>()
        .map_err(warp_utils::reject::beacon_chain_error)?;

    convert_to_api_response(
        duties,
        request_indices,
        dependent_root,
        execution_optimistic,
        chain,
    )
}

fn ensure_state_knows_attester_duties_for_epoch<E: EthSpec>(
    state: &mut BeaconState<E>,
    state_root: Hash256,
    target_epoch: Epoch,
    spec: &ChainSpec,
) -> Result<(), warp::reject::Rejection> {
    // Protect against an inconsistent slot clock.
    if state.current_epoch() > target_epoch {
        return Err(warp_utils::reject::custom_server_error(format!(
            "state epoch {} is later than target epoch {}",
            state.current_epoch(),
            target_epoch
        )));
    } else if state.current_epoch() + 1 < target_epoch {
        // Since there's a one-epoch look-head on attester duties, it suffices to only advance to
        // the prior epoch.
        let target_slot = target_epoch
            .saturating_sub(1_u64)
            .start_slot(E::slots_per_epoch());

        // A "partial" state advance is adequate since attester duties don't rely on state roots.
        partial_state_advance(state, Some(state_root), target_slot, spec)
            .map_err(BeaconChainError::from)
            .map_err(warp_utils::reject::beacon_chain_error)?;
    }

    Ok(())
}

/// Convert the internal representation of attester duties into the format returned to the HTTP
/// client.
fn convert_to_api_response<T: BeaconChainTypes>(
    duties: Vec<Option<AttestationDuty>>,
    indices: &[u64],
    dependent_root: Hash256,
    execution_optimistic: bool,
    chain: &BeaconChain<T>,
) -> Result<ApiDuties, warp::reject::Rejection> {
    // Protect against an inconsistent slot clock.
    if duties.len() != indices.len() {
        return Err(warp_utils::reject::custom_server_error(format!(
            "duties length {} does not match indices length {}",
            duties.len(),
            indices.len()
        )));
    }

    let usize_indices = indices.iter().map(|i| *i as usize).collect::<Vec<_>>();
    let index_to_pubkey_map = chain
        .validator_pubkey_bytes_many(&usize_indices)
        .map_err(warp_utils::reject::beacon_chain_error)?;

    let data = duties
        .into_iter()
        .zip(indices)
        .filter_map(|(duty_opt, &validator_index)| {
            let duty = duty_opt?;
            Some(api_types::AttesterData {
                pubkey: *index_to_pubkey_map.get(&(validator_index as usize))?,
                validator_index,
                committees_at_slot: duty.committees_at_slot,
                committee_index: duty.index,
                committee_length: duty.committee_len as u64,
                validator_committee_index: duty.committee_position as u64,
                slot: duty.slot,
            })
        })
        .collect::<Vec<_>>();

    Ok(api_types::DutiesResponse {
        dependent_root,
        execution_optimistic: Some(execution_optimistic),
        data,
    })
}<|MERGE_RESOLUTION|>--- conflicted
+++ resolved
@@ -80,31 +80,6 @@
 ) -> Result<ApiDuties, warp::reject::Rejection> {
     // If the head is quite old then it might still be relevant for a historical request.
     //
-<<<<<<< HEAD
-    // Use the `with_head` function to read & clone in a single call to avoid race conditions.
-    let state_opt = chain
-        .with_head(|head| {
-            if head.beacon_state.current_epoch() <= request_epoch {
-                Ok(Some((head.beacon_state_root(), head.beacon_state.clone())))
-            } else {
-                Ok(None)
-            }
-        })
-        .map_err(warp_utils::reject::beacon_chain_error)?;
-
-    let mut state = if let Some((state_root, mut state)) = state_opt {
-        // If we've loaded the head state it might be from a previous epoch, ensure it's in a
-        // suitable epoch.
-        ensure_state_knows_attester_duties_for_epoch(
-            &mut state,
-            state_root,
-            request_epoch,
-            &chain.spec,
-        )?;
-        state
-    } else {
-        StateId::slot(request_epoch.start_slot(T::EthSpec::slots_per_epoch())).state(chain)?
-=======
     // Avoid holding the `cached_head` longer than necessary.
     let state_opt = {
         let (cached_head, execution_status) = chain
@@ -116,14 +91,12 @@
         if head.beacon_state.current_epoch() <= request_epoch {
             Some((
                 head.beacon_state_root(),
-                head.beacon_state
-                    .clone_with(CloneConfig::committee_caches_only()),
+                head.beacon_state.clone(),
                 execution_status.is_optimistic_or_invalid(),
             ))
         } else {
             None
         }
->>>>>>> 7d3948c8
     };
 
     let (mut state, execution_optimistic) =
