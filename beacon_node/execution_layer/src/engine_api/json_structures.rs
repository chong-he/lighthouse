use super::*;
use serde::{Deserialize, Serialize};
use strum::EnumString;
use superstruct::superstruct;
use types::beacon_block_body::KzgCommitments;
use types::blob_sidecar::Blobs;
use types::{
    EthSpec, ExecutionBlockHash, ExecutionPayload, ExecutionPayloadCapella, ExecutionPayloadDeneb,
    ExecutionPayloadMerge, FixedVector, Transactions, Unsigned, VariableList, Withdrawal,
};

#[derive(Debug, PartialEq, Serialize, Deserialize)]
#[serde(rename_all = "camelCase")]
pub struct JsonRequestBody<'a> {
    pub jsonrpc: &'a str,
    pub method: &'a str,
    pub params: serde_json::Value,
    pub id: serde_json::Value,
}

#[derive(Debug, PartialEq, Serialize, Deserialize)]
pub struct JsonError {
    pub code: i64,
    pub message: String,
}

#[derive(Debug, PartialEq, Serialize, Deserialize)]
#[serde(rename_all = "camelCase")]
pub struct JsonResponseBody {
    pub jsonrpc: String,
    #[serde(default)]
    pub error: Option<JsonError>,
    #[serde(default)]
    pub result: serde_json::Value,
    pub id: serde_json::Value,
}

#[derive(Debug, PartialEq, Clone, Serialize, Deserialize)]
#[serde(transparent)]
pub struct TransparentJsonPayloadId(#[serde(with = "serde_utils::bytes_8_hex")] pub PayloadId);

impl From<PayloadId> for TransparentJsonPayloadId {
    fn from(id: PayloadId) -> Self {
        Self(id)
    }
}

impl From<TransparentJsonPayloadId> for PayloadId {
    fn from(wrapper: TransparentJsonPayloadId) -> Self {
        wrapper.0
    }
}

/// On the request, use a transparent wrapper.
pub type JsonPayloadIdRequest = TransparentJsonPayloadId;

/// On the response, expect without the object wrapper (non-transparent).
#[derive(Debug, PartialEq, Serialize, Deserialize)]
#[serde(rename_all = "camelCase")]
pub struct JsonPayloadIdResponse {
    #[serde(with = "serde_utils::bytes_8_hex")]
    pub payload_id: PayloadId,
}

#[superstruct(
    variants(V1, V2, V3),
    variant_attributes(
        derive(Debug, PartialEq, Default, Serialize, Deserialize,),
        serde(bound = "T: EthSpec", rename_all = "camelCase"),
    ),
    cast_error(ty = "Error", expr = "Error::IncorrectStateVariant"),
    partial_getter_error(ty = "Error", expr = "Error::IncorrectStateVariant")
)]
#[derive(Debug, PartialEq, Serialize, Deserialize)]
#[serde(bound = "T: EthSpec", rename_all = "camelCase", untagged)]
pub struct JsonExecutionPayload<T: EthSpec> {
    pub parent_hash: ExecutionBlockHash,
    pub fee_recipient: Address,
    pub state_root: Hash256,
    pub receipts_root: Hash256,
    #[serde(with = "serde_logs_bloom")]
    pub logs_bloom: FixedVector<u8, T::BytesPerLogsBloom>,
    pub prev_randao: Hash256,
    #[serde(with = "serde_utils::u64_hex_be")]
    pub block_number: u64,
    #[serde(with = "serde_utils::u64_hex_be")]
    pub gas_limit: u64,
    #[serde(with = "serde_utils::u64_hex_be")]
    pub gas_used: u64,
    #[serde(with = "serde_utils::u64_hex_be")]
    pub timestamp: u64,
    #[serde(with = "ssz_types::serde_utils::hex_var_list")]
    pub extra_data: VariableList<u8, T::MaxExtraDataBytes>,
    #[serde(with = "serde_utils::u256_hex_be")]
    pub base_fee_per_gas: Uint256,
    pub block_hash: ExecutionBlockHash,
    #[serde(with = "ssz_types::serde_utils::list_of_hex_var_list")]
    pub transactions: Transactions<T>,
    #[superstruct(only(V2, V3))]
    pub withdrawals: VariableList<JsonWithdrawal, T::MaxWithdrawalsPerPayload>,
    #[superstruct(only(V3))]
    #[serde(with = "eth2_serde_utils::u256_hex_be")]
    pub excess_data_gas: Uint256,
}

impl<T: EthSpec> From<ExecutionPayloadMerge<T>> for JsonExecutionPayloadV1<T> {
    fn from(payload: ExecutionPayloadMerge<T>) -> Self {
        JsonExecutionPayloadV1 {
            parent_hash: payload.parent_hash,
            fee_recipient: payload.fee_recipient,
            state_root: payload.state_root,
            receipts_root: payload.receipts_root,
            logs_bloom: payload.logs_bloom,
            prev_randao: payload.prev_randao,
            block_number: payload.block_number,
            gas_limit: payload.gas_limit,
            gas_used: payload.gas_used,
            timestamp: payload.timestamp,
            extra_data: payload.extra_data,
            base_fee_per_gas: payload.base_fee_per_gas,
            block_hash: payload.block_hash,
            transactions: payload.transactions,
        }
    }
}
impl<T: EthSpec> From<ExecutionPayloadCapella<T>> for JsonExecutionPayloadV2<T> {
    fn from(payload: ExecutionPayloadCapella<T>) -> Self {
        JsonExecutionPayloadV2 {
            parent_hash: payload.parent_hash,
            fee_recipient: payload.fee_recipient,
            state_root: payload.state_root,
            receipts_root: payload.receipts_root,
            logs_bloom: payload.logs_bloom,
            prev_randao: payload.prev_randao,
            block_number: payload.block_number,
            gas_limit: payload.gas_limit,
            gas_used: payload.gas_used,
            timestamp: payload.timestamp,
            extra_data: payload.extra_data,
            base_fee_per_gas: payload.base_fee_per_gas,
            block_hash: payload.block_hash,
            transactions: payload.transactions,
            withdrawals: payload
                .withdrawals
                .into_iter()
                .map(Into::into)
                .collect::<Vec<_>>()
                .into(),
        }
    }
}
impl<T: EthSpec> From<ExecutionPayloadDeneb<T>> for JsonExecutionPayloadV3<T> {
    fn from(payload: ExecutionPayloadDeneb<T>) -> Self {
        JsonExecutionPayloadV3 {
            parent_hash: payload.parent_hash,
            fee_recipient: payload.fee_recipient,
            state_root: payload.state_root,
            receipts_root: payload.receipts_root,
            logs_bloom: payload.logs_bloom,
            prev_randao: payload.prev_randao,
            block_number: payload.block_number,
            gas_limit: payload.gas_limit,
            gas_used: payload.gas_used,
            timestamp: payload.timestamp,
            extra_data: payload.extra_data,
            base_fee_per_gas: payload.base_fee_per_gas,
            block_hash: payload.block_hash,
            transactions: payload.transactions,
            withdrawals: payload
                .withdrawals
                .into_iter()
                .map(Into::into)
                .collect::<Vec<_>>()
                .into(),
            excess_data_gas: payload.excess_data_gas,
        }
    }
}

impl<T: EthSpec> From<ExecutionPayload<T>> for JsonExecutionPayload<T> {
    fn from(execution_payload: ExecutionPayload<T>) -> Self {
        match execution_payload {
            ExecutionPayload::Merge(payload) => JsonExecutionPayload::V1(payload.into()),
            ExecutionPayload::Capella(payload) => JsonExecutionPayload::V2(payload.into()),
            ExecutionPayload::Deneb(payload) => JsonExecutionPayload::V3(payload.into()),
        }
    }
}

impl<T: EthSpec> From<JsonExecutionPayloadV1<T>> for ExecutionPayloadMerge<T> {
    fn from(payload: JsonExecutionPayloadV1<T>) -> Self {
        ExecutionPayloadMerge {
            parent_hash: payload.parent_hash,
            fee_recipient: payload.fee_recipient,
            state_root: payload.state_root,
            receipts_root: payload.receipts_root,
            logs_bloom: payload.logs_bloom,
            prev_randao: payload.prev_randao,
            block_number: payload.block_number,
            gas_limit: payload.gas_limit,
            gas_used: payload.gas_used,
            timestamp: payload.timestamp,
            extra_data: payload.extra_data,
            base_fee_per_gas: payload.base_fee_per_gas,
            block_hash: payload.block_hash,
            transactions: payload.transactions,
        }
    }
}
impl<T: EthSpec> From<JsonExecutionPayloadV2<T>> for ExecutionPayloadCapella<T> {
    fn from(payload: JsonExecutionPayloadV2<T>) -> Self {
        ExecutionPayloadCapella {
            parent_hash: payload.parent_hash,
            fee_recipient: payload.fee_recipient,
            state_root: payload.state_root,
            receipts_root: payload.receipts_root,
            logs_bloom: payload.logs_bloom,
            prev_randao: payload.prev_randao,
            block_number: payload.block_number,
            gas_limit: payload.gas_limit,
            gas_used: payload.gas_used,
            timestamp: payload.timestamp,
            extra_data: payload.extra_data,
            base_fee_per_gas: payload.base_fee_per_gas,
            block_hash: payload.block_hash,
            transactions: payload.transactions,
            withdrawals: payload
                .withdrawals
                .into_iter()
                .map(Into::into)
                .collect::<Vec<_>>()
                .into(),
        }
    }
}
impl<T: EthSpec> From<JsonExecutionPayloadV3<T>> for ExecutionPayloadDeneb<T> {
    fn from(payload: JsonExecutionPayloadV3<T>) -> Self {
        ExecutionPayloadDeneb {
            parent_hash: payload.parent_hash,
            fee_recipient: payload.fee_recipient,
            state_root: payload.state_root,
            receipts_root: payload.receipts_root,
            logs_bloom: payload.logs_bloom,
            prev_randao: payload.prev_randao,
            block_number: payload.block_number,
            gas_limit: payload.gas_limit,
            gas_used: payload.gas_used,
            timestamp: payload.timestamp,
            extra_data: payload.extra_data,
            base_fee_per_gas: payload.base_fee_per_gas,
            block_hash: payload.block_hash,
            transactions: payload.transactions,
            withdrawals: payload
                .withdrawals
                .into_iter()
                .map(Into::into)
                .collect::<Vec<_>>()
                .into(),
            excess_data_gas: payload.excess_data_gas,
        }
    }
}

impl<T: EthSpec> From<JsonExecutionPayload<T>> for ExecutionPayload<T> {
    fn from(json_execution_payload: JsonExecutionPayload<T>) -> Self {
        match json_execution_payload {
            JsonExecutionPayload::V1(payload) => ExecutionPayload::Merge(payload.into()),
            JsonExecutionPayload::V2(payload) => ExecutionPayload::Capella(payload.into()),
            JsonExecutionPayload::V3(payload) => ExecutionPayload::Deneb(payload.into()),
        }
    }
}

#[superstruct(
    variants(V1, V2, V3),
    variant_attributes(
        derive(Debug, PartialEq, Serialize, Deserialize),
        serde(bound = "T: EthSpec", rename_all = "camelCase")
    ),
    cast_error(ty = "Error", expr = "Error::IncorrectStateVariant"),
    partial_getter_error(ty = "Error", expr = "Error::IncorrectStateVariant")
)]
#[derive(Debug, PartialEq, Serialize, Deserialize)]
#[serde(untagged)]
pub struct JsonGetPayloadResponse<T: EthSpec> {
    #[superstruct(only(V1), partial_getter(rename = "execution_payload_v1"))]
    pub execution_payload: JsonExecutionPayloadV1<T>,
    #[superstruct(only(V2), partial_getter(rename = "execution_payload_v2"))]
    pub execution_payload: JsonExecutionPayloadV2<T>,
<<<<<<< HEAD
    #[superstruct(only(V3), partial_getter(rename = "execution_payload_v3"))]
    pub execution_payload: JsonExecutionPayloadV3<T>,
    #[serde(with = "eth2_serde_utils::u256_hex_be")]
=======
    #[serde(with = "serde_utils::u256_hex_be")]
>>>>>>> c547a11b
    pub block_value: Uint256,
    #[superstruct(only(V3))]
    pub blobs_bundle: JsonBlobsBundleV1<T>,
}

impl<T: EthSpec> From<JsonGetPayloadResponse<T>> for GetPayloadResponse<T> {
    fn from(json_get_payload_response: JsonGetPayloadResponse<T>) -> Self {
        match json_get_payload_response {
            JsonGetPayloadResponse::V1(response) => {
                GetPayloadResponse::Merge(GetPayloadResponseMerge {
                    execution_payload: response.execution_payload.into(),
                    block_value: response.block_value,
                })
            }
            JsonGetPayloadResponse::V2(response) => {
                GetPayloadResponse::Capella(GetPayloadResponseCapella {
                    execution_payload: response.execution_payload.into(),
                    block_value: response.block_value,
                })
            }
            JsonGetPayloadResponse::V3(response) => {
                GetPayloadResponse::Deneb(GetPayloadResponseDeneb {
                    execution_payload: response.execution_payload.into(),
                    block_value: response.block_value,
                    blobs_bundle: response.blobs_bundle.into(),
                })
            }
        }
    }
}

#[derive(Debug, PartialEq, Clone, Serialize, Deserialize)]
#[serde(rename_all = "camelCase")]
pub struct JsonWithdrawal {
    #[serde(with = "serde_utils::u64_hex_be")]
    pub index: u64,
    #[serde(with = "serde_utils::u64_hex_be")]
    pub validator_index: u64,
    pub address: Address,
    #[serde(with = "serde_utils::u64_hex_be")]
    pub amount: u64,
}

impl From<Withdrawal> for JsonWithdrawal {
    fn from(withdrawal: Withdrawal) -> Self {
        Self {
            index: withdrawal.index,
            validator_index: withdrawal.validator_index,
            address: withdrawal.address,
            amount: withdrawal.amount,
        }
    }
}

impl From<JsonWithdrawal> for Withdrawal {
    fn from(jw: JsonWithdrawal) -> Self {
        Self {
            index: jw.index,
            validator_index: jw.validator_index,
            address: jw.address,
            amount: jw.amount,
        }
    }
}

#[superstruct(
    variants(V1, V2),
    variant_attributes(
        derive(Debug, Clone, PartialEq, Serialize, Deserialize),
        serde(rename_all = "camelCase")
    ),
    cast_error(ty = "Error", expr = "Error::IncorrectStateVariant"),
    partial_getter_error(ty = "Error", expr = "Error::IncorrectStateVariant")
)]
#[derive(Debug, Clone, PartialEq, Serialize, Deserialize)]
#[serde(untagged)]
pub struct JsonPayloadAttributes {
    #[serde(with = "serde_utils::u64_hex_be")]
    pub timestamp: u64,
    pub prev_randao: Hash256,
    pub suggested_fee_recipient: Address,
    #[superstruct(only(V2))]
    pub withdrawals: Vec<JsonWithdrawal>,
}

impl From<PayloadAttributes> for JsonPayloadAttributes {
    fn from(payload_atributes: PayloadAttributes) -> Self {
        match payload_atributes {
            PayloadAttributes::V1(pa) => Self::V1(JsonPayloadAttributesV1 {
                timestamp: pa.timestamp,
                prev_randao: pa.prev_randao,
                suggested_fee_recipient: pa.suggested_fee_recipient,
            }),
            PayloadAttributes::V2(pa) => Self::V2(JsonPayloadAttributesV2 {
                timestamp: pa.timestamp,
                prev_randao: pa.prev_randao,
                suggested_fee_recipient: pa.suggested_fee_recipient,
                withdrawals: pa.withdrawals.into_iter().map(Into::into).collect(),
            }),
        }
    }
}

impl From<JsonPayloadAttributes> for PayloadAttributes {
    fn from(json_payload_attributes: JsonPayloadAttributes) -> Self {
        match json_payload_attributes {
            JsonPayloadAttributes::V1(jpa) => Self::V1(PayloadAttributesV1 {
                timestamp: jpa.timestamp,
                prev_randao: jpa.prev_randao,
                suggested_fee_recipient: jpa.suggested_fee_recipient,
            }),
            JsonPayloadAttributes::V2(jpa) => Self::V2(PayloadAttributesV2 {
                timestamp: jpa.timestamp,
                prev_randao: jpa.prev_randao,
                suggested_fee_recipient: jpa.suggested_fee_recipient,
                withdrawals: jpa.withdrawals.into_iter().map(Into::into).collect(),
            }),
        }
    }
}

#[derive(Debug, PartialEq, Serialize, Deserialize)]
#[serde(bound = "E: EthSpec", rename_all = "camelCase")]
pub struct JsonBlobsBundleV1<E: EthSpec> {
    pub commitments: KzgCommitments<E>,
    pub proofs: KzgProofs<E>,
    #[serde(with = "ssz_types::serde_utils::list_of_hex_fixed_vec")]
    pub blobs: Blobs<E>,
}

impl<E: EthSpec> From<BlobsBundleV1<E>> for JsonBlobsBundleV1<E> {
    fn from(blobs_bundle: BlobsBundleV1<E>) -> Self {
        Self {
            commitments: blobs_bundle.commitments,
            proofs: blobs_bundle.proofs,
            blobs: blobs_bundle.blobs,
        }
    }
}
impl<E: EthSpec> From<JsonBlobsBundleV1<E>> for BlobsBundleV1<E> {
    fn from(json_blobs_bundle: JsonBlobsBundleV1<E>) -> Self {
        Self {
            commitments: json_blobs_bundle.commitments,
            proofs: json_blobs_bundle.proofs,
            blobs: json_blobs_bundle.blobs,
        }
    }
}

#[derive(Debug, PartialEq, Clone, Serialize, Deserialize)]
#[serde(rename_all = "camelCase")]
pub struct JsonForkchoiceStateV1 {
    pub head_block_hash: ExecutionBlockHash,
    pub safe_block_hash: ExecutionBlockHash,
    pub finalized_block_hash: ExecutionBlockHash,
}

impl From<ForkchoiceState> for JsonForkchoiceStateV1 {
    fn from(f: ForkchoiceState) -> Self {
        // Use this verbose deconstruction pattern to ensure no field is left unused.
        let ForkchoiceState {
            head_block_hash,
            safe_block_hash,
            finalized_block_hash,
        } = f;

        Self {
            head_block_hash,
            safe_block_hash,
            finalized_block_hash,
        }
    }
}

impl From<JsonForkchoiceStateV1> for ForkchoiceState {
    fn from(j: JsonForkchoiceStateV1) -> Self {
        // Use this verbose deconstruction pattern to ensure no field is left unused.
        let JsonForkchoiceStateV1 {
            head_block_hash,
            safe_block_hash,
            finalized_block_hash,
        } = j;

        Self {
            head_block_hash,
            safe_block_hash,
            finalized_block_hash,
        }
    }
}

#[derive(Debug, Clone, Copy, PartialEq, Serialize, Deserialize, EnumString)]
#[serde(rename_all = "SCREAMING_SNAKE_CASE")]
#[strum(serialize_all = "SCREAMING_SNAKE_CASE")]
pub enum JsonPayloadStatusV1Status {
    Valid,
    Invalid,
    Syncing,
    Accepted,
    InvalidBlockHash,
}

#[derive(Debug, PartialEq, Clone, Serialize, Deserialize)]
#[serde(rename_all = "camelCase")]
pub struct JsonPayloadStatusV1 {
    pub status: JsonPayloadStatusV1Status,
    pub latest_valid_hash: Option<ExecutionBlockHash>,
    pub validation_error: Option<String>,
}

impl From<PayloadStatusV1Status> for JsonPayloadStatusV1Status {
    fn from(e: PayloadStatusV1Status) -> Self {
        match e {
            PayloadStatusV1Status::Valid => JsonPayloadStatusV1Status::Valid,
            PayloadStatusV1Status::Invalid => JsonPayloadStatusV1Status::Invalid,
            PayloadStatusV1Status::Syncing => JsonPayloadStatusV1Status::Syncing,
            PayloadStatusV1Status::Accepted => JsonPayloadStatusV1Status::Accepted,
            PayloadStatusV1Status::InvalidBlockHash => JsonPayloadStatusV1Status::InvalidBlockHash,
        }
    }
}
impl From<JsonPayloadStatusV1Status> for PayloadStatusV1Status {
    fn from(j: JsonPayloadStatusV1Status) -> Self {
        match j {
            JsonPayloadStatusV1Status::Valid => PayloadStatusV1Status::Valid,
            JsonPayloadStatusV1Status::Invalid => PayloadStatusV1Status::Invalid,
            JsonPayloadStatusV1Status::Syncing => PayloadStatusV1Status::Syncing,
            JsonPayloadStatusV1Status::Accepted => PayloadStatusV1Status::Accepted,
            JsonPayloadStatusV1Status::InvalidBlockHash => PayloadStatusV1Status::InvalidBlockHash,
        }
    }
}

impl From<PayloadStatusV1> for JsonPayloadStatusV1 {
    fn from(p: PayloadStatusV1) -> Self {
        // Use this verbose deconstruction pattern to ensure no field is left unused.
        let PayloadStatusV1 {
            status,
            latest_valid_hash,
            validation_error,
        } = p;

        Self {
            status: status.into(),
            latest_valid_hash,
            validation_error,
        }
    }
}

impl From<JsonPayloadStatusV1> for PayloadStatusV1 {
    fn from(j: JsonPayloadStatusV1) -> Self {
        // Use this verbose deconstruction pattern to ensure no field is left unused.
        let JsonPayloadStatusV1 {
            status,
            latest_valid_hash,
            validation_error,
        } = j;

        Self {
            status: status.into(),
            latest_valid_hash,
            validation_error,
        }
    }
}

#[derive(Debug, PartialEq, Clone, Serialize, Deserialize)]
#[serde(rename_all = "camelCase")]
pub struct JsonForkchoiceUpdatedV1Response {
    pub payload_status: JsonPayloadStatusV1,
    pub payload_id: Option<TransparentJsonPayloadId>,
}

impl From<JsonForkchoiceUpdatedV1Response> for ForkchoiceUpdatedResponse {
    fn from(j: JsonForkchoiceUpdatedV1Response) -> Self {
        // Use this verbose deconstruction pattern to ensure no field is left unused.
        let JsonForkchoiceUpdatedV1Response {
            payload_status: status,
            payload_id,
        } = j;

        Self {
            payload_status: status.into(),
            payload_id: payload_id.map(Into::into),
        }
    }
}
impl From<ForkchoiceUpdatedResponse> for JsonForkchoiceUpdatedV1Response {
    fn from(f: ForkchoiceUpdatedResponse) -> Self {
        // Use this verbose deconstruction pattern to ensure no field is left unused.
        let ForkchoiceUpdatedResponse {
            payload_status: status,
            payload_id,
        } = f;

        Self {
            payload_status: status.into(),
            payload_id: payload_id.map(Into::into),
        }
    }
}

#[derive(Clone, Debug, Serialize, Deserialize)]
#[serde(bound = "E: EthSpec")]
pub struct JsonExecutionPayloadBodyV1<E: EthSpec> {
    #[serde(with = "ssz_types::serde_utils::list_of_hex_var_list")]
    pub transactions: Transactions<E>,
    pub withdrawals: Option<VariableList<JsonWithdrawal, E::MaxWithdrawalsPerPayload>>,
}

impl<E: EthSpec> From<JsonExecutionPayloadBodyV1<E>> for ExecutionPayloadBodyV1<E> {
    fn from(value: JsonExecutionPayloadBodyV1<E>) -> Self {
        Self {
            transactions: value.transactions,
            withdrawals: value.withdrawals.map(|json_withdrawals| {
                Withdrawals::<E>::from(
                    json_withdrawals
                        .into_iter()
                        .map(Into::into)
                        .collect::<Vec<_>>(),
                )
            }),
        }
    }
}

#[derive(Clone, Copy, Debug, PartialEq, Serialize, Deserialize)]
#[serde(rename_all = "camelCase")]
pub struct TransitionConfigurationV1 {
    #[serde(with = "serde_utils::u256_hex_be")]
    pub terminal_total_difficulty: Uint256,
    pub terminal_block_hash: ExecutionBlockHash,
    #[serde(with = "serde_utils::u64_hex_be")]
    pub terminal_block_number: u64,
}

/// Serializes the `logs_bloom` field of an `ExecutionPayload`.
pub mod serde_logs_bloom {
    use super::*;
    use serde::{Deserializer, Serializer};
    use serde_utils::hex::PrefixedHexVisitor;

    pub fn serialize<S, U>(bytes: &FixedVector<u8, U>, serializer: S) -> Result<S::Ok, S::Error>
    where
        S: Serializer,
        U: Unsigned,
    {
        let mut hex_string: String = "0x".to_string();
        hex_string.push_str(&hex::encode(&bytes[..]));

        serializer.serialize_str(&hex_string)
    }

    pub fn deserialize<'de, D, U>(deserializer: D) -> Result<FixedVector<u8, U>, D::Error>
    where
        D: Deserializer<'de>,
        U: Unsigned,
    {
        let vec = deserializer.deserialize_string(PrefixedHexVisitor)?;

        FixedVector::new(vec)
            .map_err(|e| serde::de::Error::custom(format!("invalid logs bloom: {:?}", e)))
    }
}<|MERGE_RESOLUTION|>--- conflicted
+++ resolved
@@ -99,7 +99,7 @@
     #[superstruct(only(V2, V3))]
     pub withdrawals: VariableList<JsonWithdrawal, T::MaxWithdrawalsPerPayload>,
     #[superstruct(only(V3))]
-    #[serde(with = "eth2_serde_utils::u256_hex_be")]
+    #[serde(with = "serde_utils::u256_hex_be")]
     pub excess_data_gas: Uint256,
 }
 
@@ -287,13 +287,9 @@
     pub execution_payload: JsonExecutionPayloadV1<T>,
     #[superstruct(only(V2), partial_getter(rename = "execution_payload_v2"))]
     pub execution_payload: JsonExecutionPayloadV2<T>,
-<<<<<<< HEAD
     #[superstruct(only(V3), partial_getter(rename = "execution_payload_v3"))]
     pub execution_payload: JsonExecutionPayloadV3<T>,
-    #[serde(with = "eth2_serde_utils::u256_hex_be")]
-=======
     #[serde(with = "serde_utils::u256_hex_be")]
->>>>>>> c547a11b
     pub block_value: Uint256,
     #[superstruct(only(V3))]
     pub blobs_bundle: JsonBlobsBundleV1<T>,
