--- conflicted
+++ resolved
@@ -1,10 +1,6 @@
 use crate::attestation_storage::AttestationRef;
 use crate::max_cover::MaxCover;
-<<<<<<< HEAD
-use crate::RewardCache;
-=======
 use crate::reward_cache::RewardCache;
->>>>>>> 7d3948c8
 use state_processing::common::{
     altair, base, get_attestation_participation_flag_indices, get_attesting_indices,
 };
@@ -80,21 +76,9 @@
         total_active_balance: u64,
         spec: &ChainSpec,
     ) -> Option<Self> {
-<<<<<<< HEAD
-        // FIXME(sproul): could optimise out `get_attesting_indices` and allocations by storing
-        // these.
-        let committee = state
-            .get_beacon_committee(att.data.slot, att.data.index)
-            .ok()?;
-        let attesting_indices =
-            get_attesting_indices::<T>(committee.committee, &att.aggregation_bits).ok()?;
-
-        let inclusion_delay = state.slot().as_u64().checked_sub(att.data.slot.as_u64())?;
-=======
         let att_data = att.attestation_data();
 
         let inclusion_delay = state.slot().as_u64().checked_sub(att_data.slot.as_u64())?;
->>>>>>> 7d3948c8
         let att_participation_flags =
             get_attestation_participation_flag_indices(state, &att_data, inclusion_delay, spec)
                 .ok()?;
@@ -114,21 +98,13 @@
                 }
 
                 let mut proposer_reward_numerator = 0;
-<<<<<<< HEAD
-                let participation = reward_cache
-                    .get_epoch_participation(index, att.data.target.epoch)
-                    .ok()??;
-=======
->>>>>>> 7d3948c8
-
-                let effective_balance = reward_cache.get_effective_balance(index)?;
+
+                // FIXME(sproul): store base_reward in reward cache
+                // let effective_balance = reward_cache.get_effective_balance(index)?;
+                let effective_balance = state.get_effective_balance(index as usize).ok()?;
                 let base_reward =
-<<<<<<< HEAD
-                    altair::get_base_reward(effective_balance, total_active_balance, spec).ok()?;
-=======
-                    altair::get_base_reward(state, index as usize, base_reward_per_increment, spec)
+                    altair::get_base_reward(effective_balance, base_reward_per_increment, spec)
                         .ok()?;
->>>>>>> 7d3948c8
 
                 for (flag_index, weight) in PARTICIPATION_FLAG_WEIGHTS.iter().enumerate() {
                     if att_participation_flags.contains(&flag_index) {
