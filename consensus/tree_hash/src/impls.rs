--- conflicted
+++ resolved
@@ -1,6 +1,5 @@
 use super::*;
 use ethereum_types::{H160, H256, U128, U256};
-use smallvec::{smallvec, ToSmallVec};
 
 fn int_to_hash256(int: u64) -> Hash256 {
     let mut bytes = [0; HASHSIZE];
@@ -16,11 +15,7 @@
             }
 
             fn tree_hash_packed_encoding(&self) -> PackedEncoding {
-<<<<<<< HEAD
-                self.to_le_bytes().to_smallvec()
-=======
                 PackedEncoding::from_slice(&self.to_le_bytes())
->>>>>>> dadbd69e
             }
 
             fn tree_hash_packing_factor() -> usize {
@@ -93,11 +88,7 @@
     }
 
     fn tree_hash_packed_encoding(&self) -> PackedEncoding {
-<<<<<<< HEAD
-        let mut result = smallvec![0; 16];
-=======
         let mut result = [0; 16];
->>>>>>> dadbd69e
         self.to_little_endian(&mut result);
         PackedEncoding::from_slice(&result)
     }
@@ -119,11 +110,7 @@
     }
 
     fn tree_hash_packed_encoding(&self) -> PackedEncoding {
-<<<<<<< HEAD
-        let mut result = smallvec![0; 32];
-=======
-        let mut result = [0; 32];
->>>>>>> dadbd69e
+        let mut result = [0; 32];
         self.to_little_endian(&mut result);
         PackedEncoding::from_slice(&result)
     }
@@ -145,11 +132,7 @@
     }
 
     fn tree_hash_packed_encoding(&self) -> PackedEncoding {
-<<<<<<< HEAD
-        let mut result = smallvec![0; 32];
-=======
-        let mut result = [0; 32];
->>>>>>> dadbd69e
+        let mut result = [0; 32];
         result[0..20].copy_from_slice(self.as_bytes());
         PackedEncoding::from_slice(&result)
     }
@@ -171,11 +154,7 @@
     }
 
     fn tree_hash_packed_encoding(&self) -> PackedEncoding {
-<<<<<<< HEAD
-        self.as_bytes().to_smallvec()
-=======
         PackedEncoding::from_slice(self.as_bytes())
->>>>>>> dadbd69e
     }
 
     fn tree_hash_packing_factor() -> usize {
