use crate::consensus_context::ConsensusContext;
use errors::{BlockOperationError, BlockProcessingError, HeaderInvalid};
use rayon::prelude::*;
use safe_arith::{ArithError, SafeArith};
use signature_sets::{block_proposal_signature_set, get_pubkey_from_state, randao_signature_set};
use std::borrow::Cow;
use tree_hash::TreeHash;
use types::*;

pub use self::verify_attester_slashing::{
    get_slashable_indices, get_slashable_indices_modular, verify_attester_slashing,
};
pub use self::verify_proposer_slashing::verify_proposer_slashing;
pub use altair::sync_committee::process_sync_aggregate;
pub use block_signature_verifier::{BlockSignatureVerifier, ParallelSignatureSets};
pub use is_valid_indexed_attestation::is_valid_indexed_attestation;
pub use process_operations::process_operations;
pub use verify_attestation::{
    verify_attestation_for_block_inclusion, verify_attestation_for_state,
};
pub use verify_deposit::{
    get_existing_validator_index, verify_deposit_merkle_proof, verify_deposit_signature,
};
pub use verify_exit::verify_exit;

pub mod altair;
pub mod block_signature_verifier;
pub mod errors;
mod is_valid_indexed_attestation;
pub mod process_operations;
pub mod signature_sets;
pub mod tests;
mod verify_attestation;
mod verify_attester_slashing;
mod verify_deposit;
mod verify_exit;
mod verify_proposer_slashing;

#[cfg(feature = "arbitrary-fuzz")]
use arbitrary::Arbitrary;

/// The strategy to be used when validating the block's signatures.
#[cfg_attr(feature = "arbitrary-fuzz", derive(Arbitrary))]
#[derive(PartialEq, Clone, Copy, Debug)]
pub enum BlockSignatureStrategy {
    /// Do not validate any signature. Use with caution.
    NoVerification,
    /// Validate each signature individually, as its object is being processed.
    VerifyIndividual,
    /// Validate only the randao reveal signature.
    VerifyRandao,
    /// Verify all signatures in bulk at the beginning of block processing.
    VerifyBulk,
}

/// The strategy to be used when validating the block's signatures.
#[cfg_attr(feature = "arbitrary-fuzz", derive(Arbitrary))]
#[derive(PartialEq, Clone, Copy)]
pub enum VerifySignatures {
    /// Validate all signatures encountered.
    True,
    /// Do not validate any signature. Use with caution.
    False,
}

impl VerifySignatures {
    pub fn is_true(self) -> bool {
        self == VerifySignatures::True
    }
}

/// Control verification of the latest block header.
#[cfg_attr(feature = "arbitrary-fuzz", derive(Arbitrary))]
#[derive(PartialEq, Clone, Copy)]
pub enum VerifyBlockRoot {
    True,
    False,
}

/// Updates the state for a new block, whilst validating that the block is valid, optionally
/// checking the block proposer signature.
///
/// Returns `Ok(())` if the block is valid and the state was successfully updated. Otherwise
/// returns an error describing why the block was invalid or how the function failed to execute.
///
/// If `block_root` is `Some`, this root is used for verification of the proposer's signature. If it
/// is `None` the signing root is computed from scratch. This parameter only exists to avoid
/// re-calculating the root when it is already known. Note `block_root` should be equal to the
/// tree hash root of the block, NOT the signing root of the block. This function takes
/// care of mixing in the domain.
pub fn per_block_processing<T: EthSpec, Payload: ExecPayload<T>>(
    state: &mut BeaconState<T>,
    signed_block: &SignedBeaconBlock<T, Payload>,
    block_signature_strategy: BlockSignatureStrategy,
    verify_block_root: VerifyBlockRoot,
    ctxt: &mut ConsensusContext<T>,
    spec: &ChainSpec,
) -> Result<(), BlockProcessingError> {
    let block = signed_block.message();

    // Verify that the `SignedBeaconBlock` instantiation matches the fork at `signed_block.slot()`.
    signed_block
        .fork_name(spec)
        .map_err(BlockProcessingError::InconsistentBlockFork)?;

    // Verify that the `BeaconState` instantiation matches the fork at `state.slot()`.
    state
        .fork_name(spec)
        .map_err(BlockProcessingError::InconsistentStateFork)?;

    let verify_signatures = match block_signature_strategy {
        BlockSignatureStrategy::VerifyBulk => {
            // Verify all signatures in the block at once.
            let block_root = Some(ctxt.get_current_block_root(signed_block)?);
<<<<<<< HEAD
=======
            let proposer_index = Some(ctxt.get_proposer_index(state, spec)?);
>>>>>>> c5cd0d9b
            block_verify!(
                BlockSignatureVerifier::verify_entire_block(
                    state,
                    |i| get_pubkey_from_state(state, i),
                    |pk_bytes| pk_bytes.decompress().ok().map(Cow::Owned),
                    signed_block,
                    block_root,
<<<<<<< HEAD
                    false,
=======
                    proposer_index,
>>>>>>> c5cd0d9b
                    spec
                )
                .is_ok(),
                BlockProcessingError::BulkSignatureVerificationFailed
            );
            VerifySignatures::False
        }
        BlockSignatureStrategy::VerifyIndividual => VerifySignatures::True,
        BlockSignatureStrategy::NoVerification => VerifySignatures::False,
        BlockSignatureStrategy::VerifyRandao => VerifySignatures::False,
    };

    let proposer_index = process_block_header(
        state,
        block.temporary_block_header(),
        verify_block_root,
        ctxt,
        spec,
    )?;

    if verify_signatures.is_true() {
        verify_block_signature(state, signed_block, ctxt, spec)?;
    }

    let verify_randao = if let BlockSignatureStrategy::VerifyRandao = block_signature_strategy {
        VerifySignatures::True
    } else {
        verify_signatures
    };
    // Ensure the current and previous epoch caches are built.
    state.build_committee_cache(RelativeEpoch::Previous, spec)?;
    state.build_committee_cache(RelativeEpoch::Current, spec)?;

    // The call to the `process_execution_payload` must happen before the call to the
    // `process_randao` as the former depends on the `randao_mix` computed with the reveal of the
    // previous block.
    if is_execution_enabled(state, block.body()) {
        let payload = block.body().execution_payload()?;
        process_execution_payload(state, payload, spec)?;
    }

    process_randao(state, block, verify_randao, ctxt, spec)?;
    process_eth1_data(state, block.body().eth1_data())?;
    process_operations(state, block.body(), verify_signatures, ctxt, spec)?;

    if let Ok(sync_aggregate) = block.body().sync_aggregate() {
        process_sync_aggregate(
            state,
            sync_aggregate,
            proposer_index,
            verify_signatures,
            spec,
        )?;
    }

    Ok(())
}

/// Processes the block header, returning the proposer index.
pub fn process_block_header<T: EthSpec>(
    state: &mut BeaconState<T>,
    block_header: BeaconBlockHeader,
    verify_block_root: VerifyBlockRoot,
    ctxt: &mut ConsensusContext<T>,
    spec: &ChainSpec,
) -> Result<u64, BlockOperationError<HeaderInvalid>> {
    // Verify that the slots match
    verify!(
        block_header.slot == state.slot(),
        HeaderInvalid::StateSlotMismatch
    );

    // Verify that the block is newer than the latest block header
    verify!(
        block_header.slot > state.latest_block_header().slot,
        HeaderInvalid::OlderThanLatestBlockHeader {
            block_slot: block_header.slot,
            latest_block_header_slot: state.latest_block_header().slot,
        }
    );

    // Verify that proposer index is the correct index
    let proposer_index = block_header.proposer_index;
    let state_proposer_index = ctxt.get_proposer_index(state, spec)?;
    verify!(
        proposer_index == state_proposer_index,
        HeaderInvalid::ProposerIndexMismatch {
            block_proposer_index: proposer_index,
            state_proposer_index,
        }
    );

    if verify_block_root == VerifyBlockRoot::True {
        let expected_previous_block_root = state.latest_block_header().tree_hash_root();
        verify!(
            block_header.parent_root == expected_previous_block_root,
            HeaderInvalid::ParentBlockRootMismatch {
                state: expected_previous_block_root,
                block: block_header.parent_root,
            }
        );
    }

    *state.latest_block_header_mut() = block_header;

    // Verify proposer is not slashed
    verify!(
<<<<<<< HEAD
        !state.get_validator(proposer_index as usize)?.slashed(),
=======
        !state.get_validator(proposer_index as usize)?.slashed,
>>>>>>> c5cd0d9b
        HeaderInvalid::ProposerSlashed(proposer_index)
    );

    Ok(proposer_index)
}

/// Verifies the signature of a block.
///
/// Spec v0.12.1
pub fn verify_block_signature<T: EthSpec, Payload: ExecPayload<T>>(
    state: &BeaconState<T>,
    block: &SignedBeaconBlock<T, Payload>,
    ctxt: &mut ConsensusContext<T>,
    spec: &ChainSpec,
) -> Result<(), BlockOperationError<HeaderInvalid>> {
    let block_root = Some(ctxt.get_current_block_root(block)?);
<<<<<<< HEAD
=======
    let proposer_index = Some(ctxt.get_proposer_index(state, spec)?);
>>>>>>> c5cd0d9b
    verify!(
        block_proposal_signature_set(
            state,
            |i| get_pubkey_from_state(state, i),
            block,
            block_root,
<<<<<<< HEAD
            false,
=======
            proposer_index,
>>>>>>> c5cd0d9b
            spec
        )?
        .verify(),
        HeaderInvalid::ProposalSignatureInvalid
    );

    Ok(())
}

/// Verifies the `randao_reveal` against the block's proposer pubkey and updates
/// `state.latest_randao_mixes`.
pub fn process_randao<T: EthSpec, Payload: ExecPayload<T>>(
    state: &mut BeaconState<T>,
    block: BeaconBlockRef<'_, T, Payload>,
    verify_signatures: VerifySignatures,
    ctxt: &mut ConsensusContext<T>,
    spec: &ChainSpec,
) -> Result<(), BlockProcessingError> {
    if verify_signatures.is_true() {
        // Verify RANDAO reveal signature.
        let proposer_index = ctxt.get_proposer_index(state, spec)?;
        block_verify!(
            randao_signature_set(
                state,
                |i| get_pubkey_from_state(state, i),
                block,
                Some(proposer_index),
                spec
            )?
            .verify(),
            BlockProcessingError::RandaoSignatureInvalid
        );
    }

    // Update the current epoch RANDAO mix.
    state.update_randao_mix(state.current_epoch(), block.body().randao_reveal())?;

    Ok(())
}

/// Update the `state.eth1_data_votes` based upon the `eth1_data` provided.
pub fn process_eth1_data<T: EthSpec>(
    state: &mut BeaconState<T>,
    eth1_data: &Eth1Data,
) -> Result<(), Error> {
    if let Some(new_eth1_data) = get_new_eth1_data(state, eth1_data)? {
        *state.eth1_data_mut() = new_eth1_data;
    }

    state.eth1_data_votes_mut().push(eth1_data.clone())?;

    Ok(())
}

/// Returns `Ok(Some(eth1_data))` if adding the given `eth1_data` to `state.eth1_data_votes` would
/// result in a change to `state.eth1_data`.
pub fn get_new_eth1_data<T: EthSpec>(
    state: &BeaconState<T>,
    eth1_data: &Eth1Data,
) -> Result<Option<Eth1Data>, ArithError> {
    let num_votes = state
        .eth1_data_votes()
        .iter()
        .filter(|vote| *vote == eth1_data)
        .count();

    // The +1 is to account for the `eth1_data` supplied to the function.
    if num_votes.safe_add(1)?.safe_mul(2)? > T::SlotsPerEth1VotingPeriod::to_usize() {
        Ok(Some(eth1_data.clone()))
    } else {
        Ok(None)
    }
}

/// Performs *partial* verification of the `payload`.
///
/// The verification is partial, since the execution payload is not verified against an execution
/// engine. That is expected to be performed by an upstream function.
///
/// ## Specification
///
/// Contains a partial set of checks from the `process_execution_payload` function:
///
/// https://github.com/ethereum/consensus-specs/blob/v1.1.5/specs/merge/beacon-chain.md#process_execution_payload
pub fn partially_verify_execution_payload<T: EthSpec, Payload: ExecPayload<T>>(
    state: &BeaconState<T>,
    payload: &Payload,
    spec: &ChainSpec,
) -> Result<(), BlockProcessingError> {
    if is_merge_transition_complete(state) {
        block_verify!(
            payload.parent_hash() == state.latest_execution_payload_header()?.block_hash,
            BlockProcessingError::ExecutionHashChainIncontiguous {
                expected: state.latest_execution_payload_header()?.block_hash,
                found: payload.parent_hash(),
            }
        );
    }
    block_verify!(
        payload.prev_randao() == *state.get_randao_mix(state.current_epoch())?,
        BlockProcessingError::ExecutionRandaoMismatch {
            expected: *state.get_randao_mix(state.current_epoch())?,
            found: payload.prev_randao(),
        }
    );

    let timestamp = compute_timestamp_at_slot(state, spec)?;
    block_verify!(
        payload.timestamp() == timestamp,
        BlockProcessingError::ExecutionInvalidTimestamp {
            expected: timestamp,
            found: payload.timestamp(),
        }
    );

    Ok(())
}

/// Calls `partially_verify_execution_payload` and then updates the payload header in the `state`.
///
/// ## Specification
///
/// Partially equivalent to the `process_execution_payload` function:
///
/// https://github.com/ethereum/consensus-specs/blob/v1.1.5/specs/merge/beacon-chain.md#process_execution_payload
pub fn process_execution_payload<T: EthSpec, Payload: ExecPayload<T>>(
    state: &mut BeaconState<T>,
    payload: &Payload,
    spec: &ChainSpec,
) -> Result<(), BlockProcessingError> {
    partially_verify_execution_payload(state, payload, spec)?;

    *state.latest_execution_payload_header_mut()? = payload.to_execution_payload_header();

    Ok(())
}

/// These functions will definitely be called before the merge. Their entire purpose is to check if
/// the merge has happened or if we're on the transition block. Thus we don't want to propagate
/// errors from the `BeaconState` being an earlier variant than `BeaconStateMerge` as we'd have to
/// repeaetedly write code to treat these errors as false.
/// https://github.com/ethereum/consensus-specs/blob/dev/specs/merge/beacon-chain.md#is_merge_transition_complete
pub fn is_merge_transition_complete<T: EthSpec>(state: &BeaconState<T>) -> bool {
    state
        .latest_execution_payload_header()
        .map(|header| *header != <ExecutionPayloadHeader<T>>::default())
        .unwrap_or(false)
}
/// https://github.com/ethereum/consensus-specs/blob/dev/specs/merge/beacon-chain.md#is_merge_transition_block
pub fn is_merge_transition_block<T: EthSpec, Payload: ExecPayload<T>>(
    state: &BeaconState<T>,
    body: BeaconBlockBodyRef<T, Payload>,
) -> bool {
    body.execution_payload()
        .map(|payload| !is_merge_transition_complete(state) && *payload != Payload::default())
        .unwrap_or(false)
}
/// https://github.com/ethereum/consensus-specs/blob/dev/specs/merge/beacon-chain.md#is_execution_enabled
pub fn is_execution_enabled<T: EthSpec, Payload: ExecPayload<T>>(
    state: &BeaconState<T>,
    body: BeaconBlockBodyRef<T, Payload>,
) -> bool {
    is_merge_transition_block(state, body) || is_merge_transition_complete(state)
}
/// https://github.com/ethereum/consensus-specs/blob/dev/specs/merge/beacon-chain.md#compute_timestamp_at_slot
pub fn compute_timestamp_at_slot<T: EthSpec>(
    state: &BeaconState<T>,
    spec: &ChainSpec,
) -> Result<u64, ArithError> {
    let slots_since_genesis = state.slot().as_u64().safe_sub(spec.genesis_slot.as_u64())?;
    slots_since_genesis
        .safe_mul(spec.seconds_per_slot)
        .and_then(|since_genesis| state.genesis_time().safe_add(since_genesis))
}<|MERGE_RESOLUTION|>--- conflicted
+++ resolved
@@ -112,10 +112,7 @@
         BlockSignatureStrategy::VerifyBulk => {
             // Verify all signatures in the block at once.
             let block_root = Some(ctxt.get_current_block_root(signed_block)?);
-<<<<<<< HEAD
-=======
             let proposer_index = Some(ctxt.get_proposer_index(state, spec)?);
->>>>>>> c5cd0d9b
             block_verify!(
                 BlockSignatureVerifier::verify_entire_block(
                     state,
@@ -123,11 +120,7 @@
                     |pk_bytes| pk_bytes.decompress().ok().map(Cow::Owned),
                     signed_block,
                     block_root,
-<<<<<<< HEAD
-                    false,
-=======
                     proposer_index,
->>>>>>> c5cd0d9b
                     spec
                 )
                 .is_ok(),
@@ -235,11 +228,7 @@
 
     // Verify proposer is not slashed
     verify!(
-<<<<<<< HEAD
         !state.get_validator(proposer_index as usize)?.slashed(),
-=======
-        !state.get_validator(proposer_index as usize)?.slashed,
->>>>>>> c5cd0d9b
         HeaderInvalid::ProposerSlashed(proposer_index)
     );
 
@@ -256,21 +245,14 @@
     spec: &ChainSpec,
 ) -> Result<(), BlockOperationError<HeaderInvalid>> {
     let block_root = Some(ctxt.get_current_block_root(block)?);
-<<<<<<< HEAD
-=======
     let proposer_index = Some(ctxt.get_proposer_index(state, spec)?);
->>>>>>> c5cd0d9b
     verify!(
         block_proposal_signature_set(
             state,
             |i| get_pubkey_from_state(state, i),
             block,
             block_root,
-<<<<<<< HEAD
-            false,
-=======
             proposer_index,
->>>>>>> c5cd0d9b
             spec
         )?
         .verify(),
