--- conflicted
+++ resolved
@@ -472,14 +472,10 @@
         // protect them from DoS attacks and they're most likely to successfully
         // publish a block.
         proposer_fallback
-            .request_proposers_first(
-                RequireSynced::No,
-                OfflineOnFailure::Yes,
-                |beacon_node| async {
-                    self.publish_signed_block_contents(&signed_block, beacon_node)
-                        .await
-                },
-            )
+            .request_proposers_first(|beacon_node| async {
+                self.publish_signed_block_contents(&signed_block, beacon_node)
+                    .await
+            })
             .await?;
 
         info!(
@@ -557,19 +553,6 @@
         // Try the proposer nodes last, since it's likely that they don't have a
         // great view of attestations on the network.
         let unsigned_block = proposer_fallback
-<<<<<<< HEAD
-            .request_proposers_last(move |beacon_node| {
-                Self::get_validator_block(
-                    beacon_node,
-                    slot,
-                    randao_reveal_ref,
-                    graffiti,
-                    proposer_index,
-                    builder_proposal,
-                    log,
-                )
-            })
-=======
             .request_proposers_last(
                 RequireSynced::No,
                 OfflineOnFailure::Yes,
@@ -608,7 +591,6 @@
                 &validator_pubkey,
                 unsigned_block,
             )
->>>>>>> f22e5b0f
             .await?;
 
         Ok(())
@@ -675,16 +657,6 @@
 
         // Request block from first responsive beacon node.
         //
-<<<<<<< HEAD
-        // Try the proposer nodes first, since we've likely gone to efforts to
-        // protect them from DoS attacks and they're most likely to successfully
-        // publish a block.
-        proposer_fallback
-            .request_proposers_first(|beacon_node| async {
-                self.publish_signed_block_contents(&signed_block, beacon_node)
-                    .await
-            })
-=======
         // Try the proposer nodes last, since it's likely that they don't have a
         // great view of attestations on the network.
         let unsigned_block = proposer_fallback
@@ -703,7 +675,6 @@
                     )
                 },
             )
->>>>>>> f22e5b0f
             .await?;
 
         self_ref
