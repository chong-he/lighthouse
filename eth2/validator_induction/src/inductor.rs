use bls::verify_proof_of_possession;
use spec::ChainSpec;
use types::{BeaconState, Deposit, Validator};

#[derive(Debug, PartialEq, Clone)]
pub enum ValidatorInductionError {
    InvalidShard,
    InvaidProofOfPossession,
    InvalidWithdrawalCredentials,
}

pub fn process_deposit(
    state: &mut BeaconState,
    deposit: &Deposit,
    spec: &ChainSpec,
) -> Result<(), ValidatorInductionError> {
    let deposit_input = &deposit.deposit_data.deposit_input;
    let deposit_data = &deposit.deposit_data;

    // TODO: Update the signature validation as defined in the spec once issues #91 and #70 are completed
    if !verify_proof_of_possession(&deposit_input.proof_of_possession, &deposit_input.pubkey) {
        return Err(ValidatorInductionError::InvaidProofOfPossession);
    }

    let validator_index = state
        .validator_registry
        .iter()
        .position(|validator| validator.pubkey == deposit_input.pubkey);

    match validator_index {
        Some(i) => {
            if state.validator_registry[i].withdrawal_credentials
                == deposit_input.withdrawal_credentials
            {
                state.validator_balances[i] += deposit_data.amount;
                return Ok(());
            }

            Err(ValidatorInductionError::InvalidWithdrawalCredentials)
        }
        None => {
            let validator = Validator {
                pubkey: deposit_input.pubkey.clone(),
                withdrawal_credentials: deposit_input.withdrawal_credentials,
                proposer_slots: 0,
<<<<<<< HEAD
                randao_commitment: deposit_input.randao_commitment,
                randao_layers: 0,
=======
>>>>>>> 8e82cd59
                activation_slot: spec.far_future_slot,
                exit_slot: spec.far_future_slot,
                withdrawal_slot: spec.far_future_slot,
                penalized_slot: spec.far_future_slot,
                exit_count: 0,
                status_flags: None,
                latest_custody_reseed_slot: 0,
                penultimate_custody_reseed_slot: 0,
            };

            let _index = state.validator_registry.len();
            state.validator_registry.push(validator);
            state.validator_balances.push(deposit_data.amount);
            Ok(())
        }
    }
}

#[cfg(test)]
mod tests {
    use super::*;
    use types::test_utils::{SeedableRng, TestRandom, XorShiftRng};

    use bls::{create_proof_of_possession, Keypair};

    /// The size of a validators deposit in GWei.
    pub const DEPOSIT_GWEI: u64 = 32_000_000_000;

    fn get_deposit() -> Deposit {
        let mut rng = XorShiftRng::from_seed([42; 16]);
        let mut deposit = Deposit::random_for_test(&mut rng);

        let kp = Keypair::random();
        deposit.deposit_data.deposit_input.pubkey = kp.pk.clone();
        deposit.deposit_data.deposit_input.proof_of_possession = create_proof_of_possession(&kp);
        deposit
    }

    fn get_validator() -> Validator {
        let mut rng = XorShiftRng::from_seed([42; 16]);
        Validator::random_for_test(&mut rng)
    }

    fn deposit_equals_record(dep: &Deposit, val: &Validator) -> bool {
        (dep.deposit_data.deposit_input.pubkey == val.pubkey)
            & (dep.deposit_data.deposit_input.withdrawal_credentials == val.withdrawal_credentials)
            & (verify_proof_of_possession(
                &dep.deposit_data.deposit_input.proof_of_possession,
                &val.pubkey,
            ))
    }

    #[test]
    fn test_process_deposit_valid_empty_validators() {
        let mut state = BeaconState::default();
        let mut deposit = get_deposit();
        let spec = ChainSpec::foundation();
        deposit.deposit_data.amount = DEPOSIT_GWEI;

        let result = process_deposit(&mut state, &deposit, &spec);

        assert_eq!(result.unwrap(), ());
        assert!(deposit_equals_record(
            &deposit,
            &state.validator_registry[0]
        ));
        assert_eq!(state.validator_registry.len(), 1);
        assert_eq!(state.validator_balances.len(), 1);
    }

    #[test]
    fn test_process_deposits_empty_validators() {
        let mut state = BeaconState::default();
        let spec = ChainSpec::foundation();

        for i in 0..5 {
            let mut deposit = get_deposit();
            let result = process_deposit(&mut state, &deposit, &spec);
            deposit.deposit_data.amount = DEPOSIT_GWEI;
            assert_eq!(result.unwrap(), ());
            assert!(deposit_equals_record(
                &deposit,
                &state.validator_registry[i]
            ));
            assert_eq!(state.validator_registry.len(), i + 1);
            assert_eq!(state.validator_balances.len(), i + 1);
        }
    }

    #[test]
    fn test_process_deposit_top_out() {
        let mut state = BeaconState::default();
        let spec = ChainSpec::foundation();

        let mut deposit = get_deposit();
        let mut validator = get_validator();

        deposit.deposit_data.amount = DEPOSIT_GWEI;
        validator.pubkey = deposit.deposit_data.deposit_input.pubkey.clone();
        validator.withdrawal_credentials =
            deposit.deposit_data.deposit_input.withdrawal_credentials;

        state.validator_registry.push(validator);
        state.validator_balances.push(DEPOSIT_GWEI);

        let result = process_deposit(&mut state, &deposit, &spec);

        assert_eq!(result.unwrap(), ());
        assert!(deposit_equals_record(
            &deposit,
            &state.validator_registry[0]
        ));
        assert_eq!(state.validator_balances[0], DEPOSIT_GWEI * 2);
        assert_eq!(state.validator_registry.len(), 1);
        assert_eq!(state.validator_balances.len(), 1);
    }

    #[test]
    fn test_process_deposit_invalid_proof_of_possession() {
        let mut state = BeaconState::default();
        let mut deposit = get_deposit();
        let spec = ChainSpec::foundation();
        deposit.deposit_data.amount = DEPOSIT_GWEI;
        deposit.deposit_data.deposit_input.proof_of_possession =
            create_proof_of_possession(&Keypair::random());

        let result = process_deposit(&mut state, &deposit, &spec);

        assert_eq!(
            result,
            Err(ValidatorInductionError::InvaidProofOfPossession)
        );
        assert_eq!(state.validator_registry.len(), 0);
        assert_eq!(state.validator_balances.len(), 0);
    }
}<|MERGE_RESOLUTION|>--- conflicted
+++ resolved
@@ -43,11 +43,6 @@
                 pubkey: deposit_input.pubkey.clone(),
                 withdrawal_credentials: deposit_input.withdrawal_credentials,
                 proposer_slots: 0,
-<<<<<<< HEAD
-                randao_commitment: deposit_input.randao_commitment,
-                randao_layers: 0,
-=======
->>>>>>> 8e82cd59
                 activation_slot: spec.far_future_slot,
                 exit_slot: spec.far_future_slot,
                 withdrawal_slot: spec.far_future_slot,
