use super::{generate_deterministic_keypairs, KeypairsFile};
use crate::test_utils::TestingPendingAttestationBuilder;
use crate::*;
use bls::get_withdrawal_credentials;
use dirs;
use log::debug;
use rayon::prelude::*;
use std::path::{Path, PathBuf};
use std::time::SystemTime;

pub const KEYPAIRS_FILE: &str = "keypairs.raw_keypairs";

/// Returns the directory where the generated keypairs should be stored.
///
/// It is either `$HOME/.lighthouse/keypairs.raw_keypairs` or, if `$HOME` is not available,
/// `./keypairs.raw_keypairs`.
pub fn keypairs_path() -> PathBuf {
    let dir = dirs::home_dir()
        .and_then(|home| Some(home.join(".lighthouse")))
        .unwrap_or_else(|| PathBuf::from(""));
    dir.join(KEYPAIRS_FILE)
}

/// Builds a beacon state to be used for testing purposes.
///
/// This struct should **never be used for production purposes.**
#[derive(Clone)]
pub struct TestingBeaconStateBuilder {
    state: BeaconState,
    keypairs: Vec<Keypair>,
}

impl TestingBeaconStateBuilder {
    /// Attempts to load validators from a file in `$HOME/.lighthouse/keypairs.raw_keypairs`. If
    /// the file is unavailable, it generates the keys at runtime.
    ///
    /// If the `$HOME` environment variable is not set, the local directory is used.
    ///
    /// See the `Self::from_keypairs_file` method for more info.
    ///
    /// # Panics
    ///
    /// If the file does not contain enough keypairs or is invalid.
    pub fn from_default_keypairs_file_if_exists(validator_count: usize, spec: &ChainSpec) -> Self {
        let dir = dirs::home_dir()
            .and_then(|home| Some(home.join(".lighthouse")))
            .unwrap_or_else(|| PathBuf::from(""));
        let file = dir.join(KEYPAIRS_FILE);

        if file.exists() {
            TestingBeaconStateBuilder::from_keypairs_file(validator_count, &file, spec)
        } else {
            TestingBeaconStateBuilder::from_deterministic_keypairs(validator_count, spec)
        }
    }

    /// Loads the initial validator keypairs from a file on disk.
    ///
    /// Loading keypairs from file is ~10x faster than generating them. Use the `gen_keys` command
    /// on the  `test_harness` binary to generate the keys. In the `test_harness` dir, run `cargo
    /// run -- gen_keys -h` for help.
    ///
    /// # Panics
    ///
    /// If the file does not exist, is invalid or does not contain enough keypairs.
    pub fn from_keypairs_file(validator_count: usize, path: &Path, spec: &ChainSpec) -> Self {
        debug!("Loading {} keypairs from file...", validator_count);
        let keypairs = Vec::from_raw_file(path, validator_count).unwrap();
        TestingBeaconStateBuilder::from_keypairs(keypairs, spec)
    }

    /// Generates the validator keypairs deterministically.
    pub fn from_deterministic_keypairs(validator_count: usize, spec: &ChainSpec) -> Self {
        debug!("Generating {} deterministic keypairs...", validator_count);
        let keypairs = generate_deterministic_keypairs(validator_count);
        TestingBeaconStateBuilder::from_keypairs(keypairs, spec)
    }

    /// Uses the given keypair for all validators.
    pub fn from_single_keypair(
        validator_count: usize,
        keypair: &Keypair,
        spec: &ChainSpec,
    ) -> Self {
        debug!("Generating {} cloned keypairs...", validator_count);

        let mut keypairs = Vec::with_capacity(validator_count);
        for _ in 0..validator_count {
            keypairs.push(keypair.clone())
        }

        TestingBeaconStateBuilder::from_keypairs(keypairs, spec)
    }

    /// Creates the builder from an existing set of keypairs.
    pub fn from_keypairs(keypairs: Vec<Keypair>, spec: &ChainSpec) -> Self {
        let validator_count = keypairs.len();

        debug!(
            "Building {} Validator objects from keypairs...",
            validator_count
        );
        let validators = keypairs
            .par_iter()
            .map(|keypair| {
                let withdrawal_credentials = Hash256::from_slice(&get_withdrawal_credentials(
                    &keypair.pk,
                    spec.bls_withdrawal_prefix_byte,
                ));

                Validator {
                    pubkey: keypair.pk.clone(),
                    withdrawal_credentials,
                    // All validators start active.
                    activation_epoch: spec.genesis_epoch,
                    exit_epoch: spec.far_future_epoch,
                    withdrawable_epoch: spec.far_future_epoch,
                    initiated_exit: false,
                    slashed: false,
                }
            })
            .collect();

<<<<<<< HEAD
        let genesis_time = 1554069200; // arbitrary
=======
        // TODO: Testing only. Burn with fire later.
        // set genesis to the last 30 minute block.
        // this is used for testing only. Allows multiple nodes to connect within a 30min window
        // and agree on a genesis
        let now = SystemTime::now()
            .duration_since(SystemTime::UNIX_EPOCH)
            .unwrap()
            .as_secs();
        let secs_after_last_period = now.checked_rem(30 * 60).unwrap_or(0);
        // genesis is now the last 30 minute block.
        let genesis_time = now - secs_after_last_period;
>>>>>>> f68dff0e

        let mut state = BeaconState::genesis(
            genesis_time,
            Eth1Data {
                deposit_root: Hash256::zero(),
                block_hash: Hash256::zero(),
            },
            spec,
        );

        let balances = vec![32_000_000_000; validator_count];

        debug!("Importing {} existing validators...", validator_count);
        state.validator_registry = validators;
        state.validator_balances = balances;

        debug!("BeaconState initialized.");

        Self { state, keypairs }
    }

    /// Consume the builder and return the `BeaconState` and the keypairs for each validator.
    pub fn build(self) -> (BeaconState, Vec<Keypair>) {
        (self.state, self.keypairs)
    }

    /// Ensures that the state returned from `Self::build(..)` has all caches pre-built.
    ///
    /// Note: this performs the build when called. Ensure that no changes are made that would
    /// invalidate this cache.
    pub fn build_caches(&mut self, spec: &ChainSpec) -> Result<(), BeaconStateError> {
        let state = &mut self.state;

        state.build_epoch_cache(RelativeEpoch::Previous, &spec)?;
        state.build_epoch_cache(RelativeEpoch::Current, &spec)?;
        state.build_epoch_cache(RelativeEpoch::NextWithRegistryChange, &spec)?;
        state.build_epoch_cache(RelativeEpoch::NextWithoutRegistryChange, &spec)?;

        state.update_pubkey_cache()?;

        Ok(())
    }

    /// Sets the `BeaconState` to be in a slot, calling `teleport_to_epoch` to update the epoch.
    pub fn teleport_to_slot(&mut self, slot: Slot, spec: &ChainSpec) {
        self.teleport_to_epoch(slot.epoch(spec.slots_per_epoch), spec);
        self.state.slot = slot;
    }

    /// Sets the `BeaconState` to be in the first slot of the given epoch.
    ///
    /// Sets all justification/finalization parameters to be be as "perfect" as possible (i.e.,
    /// highest justified and finalized slots, full justification bitfield, etc).
    fn teleport_to_epoch(&mut self, epoch: Epoch, spec: &ChainSpec) {
        let state = &mut self.state;

        let slot = epoch.start_slot(spec.slots_per_epoch);

        state.slot = slot;

        state.previous_shuffling_epoch = epoch - 1;
        state.current_shuffling_epoch = epoch;

        state.previous_shuffling_seed = Hash256::from_low_u64_le(0);
        state.current_shuffling_seed = Hash256::from_low_u64_le(1);

        state.previous_justified_epoch = epoch - 3;
        state.current_justified_epoch = epoch - 2;
        state.justification_bitfield = u64::max_value();

        state.finalized_epoch = epoch - 3;
        state.validator_registry_update_epoch = epoch - 3;
    }

    /// Creates a full set of attestations for the `BeaconState`. Each attestation has full
    /// participation from its committee and references the expected beacon_block hashes.
    ///
    /// These attestations should be fully conducive to justification and finalization.
    pub fn insert_attestations(&mut self, spec: &ChainSpec) {
        let state = &mut self.state;

        state
            .build_epoch_cache(RelativeEpoch::Previous, spec)
            .unwrap();
        state
            .build_epoch_cache(RelativeEpoch::Current, spec)
            .unwrap();

        let current_epoch = state.current_epoch(spec);
        let previous_epoch = state.previous_epoch(spec);

        let first_slot = previous_epoch.start_slot(spec.slots_per_epoch).as_u64();
        let last_slot = current_epoch.end_slot(spec.slots_per_epoch).as_u64()
            - spec.min_attestation_inclusion_delay;
        let last_slot = std::cmp::min(state.slot.as_u64(), last_slot);

        for slot in first_slot..=last_slot {
            let slot = Slot::from(slot);

            let committees = state
                .get_crosslink_committees_at_slot(slot, spec)
                .unwrap()
                .clone();

            for crosslink_committee in committees {
                let mut builder = TestingPendingAttestationBuilder::new(
                    state,
                    crosslink_committee.shard,
                    slot,
                    spec,
                );
                // The entire committee should have signed the pending attestation.
                let signers = vec![true; crosslink_committee.committee.len()];
                builder.add_committee_participation(signers);
                let attestation = builder.build();

                if attestation.data.slot.epoch(spec.slots_per_epoch) < state.current_epoch(spec) {
                    state.previous_epoch_attestations.push(attestation)
                } else {
                    state.current_epoch_attestations.push(attestation)
                }
            }
        }
    }
}<|MERGE_RESOLUTION|>--- conflicted
+++ resolved
@@ -121,9 +121,6 @@
             })
             .collect();
 
-<<<<<<< HEAD
-        let genesis_time = 1554069200; // arbitrary
-=======
         // TODO: Testing only. Burn with fire later.
         // set genesis to the last 30 minute block.
         // this is used for testing only. Allows multiple nodes to connect within a 30min window
@@ -135,7 +132,6 @@
         let secs_after_last_period = now.checked_rem(30 * 60).unwrap_or(0);
         // genesis is now the last 30 minute block.
         let genesis_time = now - secs_after_last_period;
->>>>>>> f68dff0e
 
         let mut state = BeaconState::genesis(
             genesis_time,
