--- conflicted
+++ resolved
@@ -141,14 +141,8 @@
           contain sensitive information about your validator and so this flag
           should be used with caution. For Windows users, the log file
           permissions will be inherited from the parent folder.
-<<<<<<< HEAD
-      --standard-format
-          Use this flag when the validator keystore files are generated using
-          staking-deposit-cli or ethstaker-deposit-cli.
-=======
       --stdin-inputs
           If present, read all user inputs from stdin instead of tty.
->>>>>>> 002ca2cd
 ```
 
 <style> .content main {max-width:88%;} </style>