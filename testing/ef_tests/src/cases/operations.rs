use super::*;
use crate::bls_setting::BlsSetting;
use crate::case_result::compare_beacon_state_results_without_caches;
use crate::decode::{ssz_decode_file, ssz_decode_file_with, ssz_decode_state, yaml_decode_file};
use crate::testing_spec;
use crate::type_name::TypeName;
use serde_derive::Deserialize;
<<<<<<< HEAD
use ssz::Decode;
use state_processing::per_block_processing::{
    errors::BlockProcessingError,
    process_block_header, process_execution_payload,
    process_operations::{
        altair, base, process_attester_slashings, process_deposits, process_exits,
        process_proposer_slashings,
=======
use state_processing::{
    per_block_processing::{
        errors::BlockProcessingError,
        process_block_header, process_execution_payload,
        process_operations::{
            altair, base, process_attester_slashings, process_deposits, process_exits,
            process_proposer_slashings,
        },
        process_sync_aggregate, VerifyBlockRoot, VerifySignatures,
>>>>>>> e8604757
    },
    ConsensusContext,
};
use std::fmt::Debug;
use std::path::Path;
use types::{
    Attestation, AttesterSlashing, BeaconBlock, BeaconState, BlindedPayload, ChainSpec, Deposit,
    EthSpec, ExecutionPayload, ExecutionPayloadMerge, ForkName, FullPayload, ProposerSlashing,
    SignedVoluntaryExit, SyncAggregate,
};

#[derive(Debug, Clone, Default, Deserialize)]
struct Metadata {
    description: Option<String>,
    bls_setting: Option<BlsSetting>,
}

#[derive(Debug, Clone, Deserialize)]
struct ExecutionMetadata {
    execution_valid: bool,
}

#[derive(Debug, Clone)]
pub struct Operations<E: EthSpec, O: Operation<E>> {
    metadata: Metadata,
    execution_metadata: Option<ExecutionMetadata>,
    pub pre: BeaconState<E>,
    pub operation: Option<O>,
    pub post: Option<BeaconState<E>>,
}

pub trait Operation<E: EthSpec>: TypeName + Debug + Sync + Sized {
    fn handler_name() -> String {
        Self::name().to_lowercase()
    }

    fn filename() -> String {
        format!("{}.ssz_snappy", Self::handler_name())
    }

    fn is_enabled_for_fork(_fork_name: ForkName) -> bool {
        true
    }

    fn decode(path: &Path, spec: &ChainSpec) -> Result<Self, Error>;

    fn apply_to(
        &self,
        state: &mut BeaconState<E>,
        spec: &ChainSpec,
        _: &Operations<E, Self>,
    ) -> Result<(), BlockProcessingError>;
}

impl<E: EthSpec> Operation<E> for Attestation<E> {
    fn decode(path: &Path, _spec: &ChainSpec) -> Result<Self, Error> {
        ssz_decode_file(path)
    }

    fn apply_to(
        &self,
        state: &mut BeaconState<E>,
        spec: &ChainSpec,
        _: &Operations<E, Self>,
    ) -> Result<(), BlockProcessingError> {
        let mut ctxt = ConsensusContext::new(state.slot());
        let proposer_index = ctxt.get_proposer_index(state, spec)?;
        match state {
<<<<<<< HEAD
            BeaconState::Base(_) => {
                base::process_attestations(state, &[self.clone()], VerifySignatures::True, spec)
            }
            BeaconState::Altair(_)
            | BeaconState::Merge(_)
            | BeaconState::Capella(_)
            | BeaconState::Eip4844(_) => altair::process_attestation(
=======
            BeaconState::Base(_) => base::process_attestations(
                state,
                &[self.clone()],
                VerifySignatures::True,
                &mut ctxt,
                spec,
            ),
            BeaconState::Altair(_) | BeaconState::Merge(_) => altair::process_attestation(
>>>>>>> e8604757
                state,
                self,
                0,
                proposer_index,
                VerifySignatures::True,
                spec,
            ),
        }
    }
}

impl<E: EthSpec> Operation<E> for AttesterSlashing<E> {
    fn handler_name() -> String {
        "attester_slashing".into()
    }

    fn decode(path: &Path, _spec: &ChainSpec) -> Result<Self, Error> {
        ssz_decode_file(path)
    }

    fn apply_to(
        &self,
        state: &mut BeaconState<E>,
        spec: &ChainSpec,
        _: &Operations<E, Self>,
    ) -> Result<(), BlockProcessingError> {
        let mut ctxt = ConsensusContext::new(state.slot());
        process_attester_slashings(
            state,
            &[self.clone()],
            VerifySignatures::True,
            &mut ctxt,
            spec,
        )
    }
}

impl<E: EthSpec> Operation<E> for Deposit {
    fn decode(path: &Path, _spec: &ChainSpec) -> Result<Self, Error> {
        ssz_decode_file(path)
    }

    fn is_enabled_for_fork(_: ForkName) -> bool {
        // Some deposit tests require signature verification but are not marked as such.
        cfg!(not(feature = "fake_crypto"))
    }

    fn apply_to(
        &self,
        state: &mut BeaconState<E>,
        spec: &ChainSpec,
        _: &Operations<E, Self>,
    ) -> Result<(), BlockProcessingError> {
        process_deposits(state, &[self.clone()], spec)
    }
}

impl<E: EthSpec> Operation<E> for ProposerSlashing {
    fn handler_name() -> String {
        "proposer_slashing".into()
    }

    fn decode(path: &Path, _spec: &ChainSpec) -> Result<Self, Error> {
        ssz_decode_file(path)
    }

    fn apply_to(
        &self,
        state: &mut BeaconState<E>,
        spec: &ChainSpec,
        _: &Operations<E, Self>,
    ) -> Result<(), BlockProcessingError> {
        let mut ctxt = ConsensusContext::new(state.slot());
        process_proposer_slashings(
            state,
            &[self.clone()],
            VerifySignatures::True,
            &mut ctxt,
            spec,
        )
    }
}

impl<E: EthSpec> Operation<E> for SignedVoluntaryExit {
    fn handler_name() -> String {
        "voluntary_exit".into()
    }

    fn decode(path: &Path, _spec: &ChainSpec) -> Result<Self, Error> {
        ssz_decode_file(path)
    }

    fn apply_to(
        &self,
        state: &mut BeaconState<E>,
        spec: &ChainSpec,
        _: &Operations<E, Self>,
    ) -> Result<(), BlockProcessingError> {
        process_exits(state, &[self.clone()], VerifySignatures::True, spec)
    }
}

impl<E: EthSpec> Operation<E> for BeaconBlock<E> {
    fn handler_name() -> String {
        "block_header".into()
    }

    fn filename() -> String {
        "block.ssz_snappy".into()
    }

    fn decode(path: &Path, spec: &ChainSpec) -> Result<Self, Error> {
        ssz_decode_file_with(path, |bytes| BeaconBlock::from_ssz_bytes(bytes, spec))
    }

    fn apply_to(
        &self,
        state: &mut BeaconState<E>,
        spec: &ChainSpec,
        _: &Operations<E, Self>,
    ) -> Result<(), BlockProcessingError> {
        let mut ctxt = ConsensusContext::new(state.slot());
        process_block_header(
            state,
            self.to_ref().temporary_block_header(),
            VerifyBlockRoot::True,
            &mut ctxt,
            spec,
        )?;
        Ok(())
    }
}

impl<E: EthSpec> Operation<E> for SyncAggregate<E> {
    fn handler_name() -> String {
        "sync_aggregate".into()
    }

    fn filename() -> String {
        "sync_aggregate.ssz_snappy".into()
    }

    fn is_enabled_for_fork(fork_name: ForkName) -> bool {
        fork_name != ForkName::Base
    }

    fn decode(path: &Path, _spec: &ChainSpec) -> Result<Self, Error> {
        ssz_decode_file(path)
    }

    fn apply_to(
        &self,
        state: &mut BeaconState<E>,
        spec: &ChainSpec,
        _: &Operations<E, Self>,
    ) -> Result<(), BlockProcessingError> {
        let proposer_index = state.get_beacon_proposer_index(state.slot(), spec)? as u64;
        process_sync_aggregate(state, self, proposer_index, VerifySignatures::True, spec)
    }
}

impl<E: EthSpec> Operation<E> for FullPayload<E> {
    fn handler_name() -> String {
        "execution_payload".into()
    }

    fn filename() -> String {
        "execution_payload.ssz_snappy".into()
    }

    fn is_enabled_for_fork(fork_name: ForkName) -> bool {
        fork_name != ForkName::Base && fork_name != ForkName::Altair
    }

    //FIXME(sean) we could decode based on timestamp - we probably don't do decode a payload
    // without a block this elsewhere at presetn. But when we support SSZ in the builder api we may need to.
    // Although that API should include fork info. Hardcoding this for now
    fn decode(path: &Path, _spec: &ChainSpec) -> Result<Self, Error> {
        ssz_decode_file::<ExecutionPayloadMerge<E>>(path)
            .map(ExecutionPayload::Merge)
            .map(Into::into)
    }

    fn apply_to(
        &self,
        state: &mut BeaconState<E>,
        spec: &ChainSpec,
        extra: &Operations<E, Self>,
    ) -> Result<(), BlockProcessingError> {
        let valid = extra
            .execution_metadata
            .as_ref()
            .map_or(false, |e| e.execution_valid);
        if valid {
            process_execution_payload::<E, FullPayload<E>>(state, self.to_ref(), spec)
        } else {
            Err(BlockProcessingError::ExecutionInvalid)
        }
    }
}
impl<E: EthSpec> Operation<E> for BlindedPayload<E> {
    fn handler_name() -> String {
        "execution_payload".into()
    }

    fn filename() -> String {
        "execution_payload.ssz_snappy".into()
    }

    fn is_enabled_for_fork(fork_name: ForkName) -> bool {
        fork_name != ForkName::Base && fork_name != ForkName::Altair
    }

    fn decode(path: &Path, _spec: &ChainSpec) -> Result<Self, Error> {
        //FIXME(sean) we could decode based on timestamp - we probably don't do decode a payload
        // without a block this elsewhere at presetn. But when we support SSZ in the builder api we may need to.
        // Although that API should include fork info. Hardcoding this for now
        let payload: Result<ExecutionPayload<E>, Error> =
            ssz_decode_file::<ExecutionPayloadMerge<E>>(path).map(Into::into);
        payload.map(Into::into)
    }

    fn apply_to(
        &self,
        state: &mut BeaconState<E>,
        spec: &ChainSpec,
        extra: &Operations<E, Self>,
    ) -> Result<(), BlockProcessingError> {
        let valid = extra
            .execution_metadata
            .as_ref()
            .map_or(false, |e| e.execution_valid);
        if valid {
            process_execution_payload::<E, BlindedPayload<E>>(state, self.to_ref(), spec)
        } else {
            Err(BlockProcessingError::ExecutionInvalid)
        }
    }
}

impl<E: EthSpec, O: Operation<E>> LoadCase for Operations<E, O> {
    fn load_from_dir(path: &Path, fork_name: ForkName) -> Result<Self, Error> {
        let spec = &testing_spec::<E>(fork_name);
        let metadata_path = path.join("meta.yaml");
        let metadata: Metadata = if metadata_path.is_file() {
            yaml_decode_file(&metadata_path)?
        } else {
            Metadata::default()
        };

        // For execution payloads only.
        let execution_yaml_path = path.join("execution.yaml");
        let execution_metadata = if execution_yaml_path.is_file() {
            Some(yaml_decode_file(&execution_yaml_path)?)
        } else {
            None
        };

        let pre = ssz_decode_state(&path.join("pre.ssz_snappy"), spec)?;

        // Check BLS setting here before SSZ deserialization, as most types require signatures
        // to be valid.
        let (operation, bls_error) = if metadata.bls_setting.unwrap_or_default().check().is_ok() {
            match O::decode(&path.join(O::filename()), spec) {
                Ok(op) => (Some(op), None),
                Err(Error::InvalidBLSInput(error)) => (None, Some(error)),
                Err(e) => return Err(e),
            }
        } else {
            (None, None)
        };
        let post_filename = path.join("post.ssz_snappy");
        let post = if post_filename.is_file() {
            if let Some(bls_error) = bls_error {
                panic!("input is unexpectedly invalid: {}", bls_error);
            }
            Some(ssz_decode_state(&post_filename, spec)?)
        } else {
            None
        };

        Ok(Self {
            metadata,
            execution_metadata,
            pre,
            operation,
            post,
        })
    }
}

impl<E: EthSpec, O: Operation<E>> Case for Operations<E, O> {
    fn description(&self) -> String {
        self.metadata.description.clone().unwrap_or_default()
    }

    fn is_enabled_for_fork(fork_name: ForkName) -> bool {
        O::is_enabled_for_fork(fork_name)
    }

    fn result(&self, _case_index: usize, fork_name: ForkName) -> Result<(), Error> {
        let spec = &testing_spec::<E>(fork_name);
        let mut state = self.pre.clone();
        let mut expected = self.post.clone();

        // Processing requires the committee caches.
        state
            .build_all_committee_caches(spec)
            .expect("committee caches OK");

        let mut result = self
            .operation
            .as_ref()
            .ok_or(Error::SkippedBls)?
            .apply_to(&mut state, spec, self)
            .map(|()| state);

        compare_beacon_state_results_without_caches(&mut result, &mut expected)
    }
}<|MERGE_RESOLUTION|>--- conflicted
+++ resolved
@@ -5,15 +5,6 @@
 use crate::testing_spec;
 use crate::type_name::TypeName;
 use serde_derive::Deserialize;
-<<<<<<< HEAD
-use ssz::Decode;
-use state_processing::per_block_processing::{
-    errors::BlockProcessingError,
-    process_block_header, process_execution_payload,
-    process_operations::{
-        altair, base, process_attester_slashings, process_deposits, process_exits,
-        process_proposer_slashings,
-=======
 use state_processing::{
     per_block_processing::{
         errors::BlockProcessingError,
@@ -23,7 +14,6 @@
             process_proposer_slashings,
         },
         process_sync_aggregate, VerifyBlockRoot, VerifySignatures,
->>>>>>> e8604757
     },
     ConsensusContext,
 };
@@ -92,15 +82,6 @@
         let mut ctxt = ConsensusContext::new(state.slot());
         let proposer_index = ctxt.get_proposer_index(state, spec)?;
         match state {
-<<<<<<< HEAD
-            BeaconState::Base(_) => {
-                base::process_attestations(state, &[self.clone()], VerifySignatures::True, spec)
-            }
-            BeaconState::Altair(_)
-            | BeaconState::Merge(_)
-            | BeaconState::Capella(_)
-            | BeaconState::Eip4844(_) => altair::process_attestation(
-=======
             BeaconState::Base(_) => base::process_attestations(
                 state,
                 &[self.clone()],
@@ -108,9 +89,10 @@
                 &mut ctxt,
                 spec,
             ),
-            BeaconState::Altair(_) | BeaconState::Merge(_) => altair::process_attestation(
->>>>>>> e8604757
-                state,
+            BeaconState::Altair(_)
+            | BeaconState::Merge(_)
+            | BeaconState::Capella(_)
+            | BeaconState::Eip4844(_) => altair::process_attestation(                state,
                 self,
                 0,
                 proposer_index,
