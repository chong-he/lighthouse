use crate::local_network::LocalNetwork;
<<<<<<< HEAD
use crate::ACCEPTABLE_FALLBACK_ATTESTATION_HIT_PERCENTAGE;
use node_test_rig::eth2::types::{BlockId, StateId};
=======
use node_test_rig::eth2::types::{BlockId, FinalityCheckpointsData, StateId};
>>>>>>> d2aef1b3
use std::time::Duration;
use types::{Epoch, EthSpec, ExecPayload, ExecutionBlockHash, Hash256, Slot, Unsigned};

/// Checks that all of the validators have on-boarded by the start of the second eth1 voting
/// period.
pub async fn verify_initial_validator_count<E: EthSpec>(
    network: LocalNetwork<E>,
    slot_duration: Duration,
    initial_validator_count: usize,
) -> Result<(), String> {
    slot_delay(Slot::new(1), slot_duration).await;
    verify_validator_count(network, initial_validator_count).await?;
    Ok(())
}

/// Checks that all of the validators have on-boarded by the start of the second eth1 voting
/// period.
pub async fn verify_validator_onboarding<E: EthSpec>(
    network: LocalNetwork<E>,
    slot_duration: Duration,
    expected_validator_count: usize,
) -> Result<(), String> {
    slot_delay(
        Slot::new(E::SlotsPerEth1VotingPeriod::to_u64()),
        slot_duration,
    )
    .await;
    verify_validator_count(network, expected_validator_count).await?;
    Ok(())
}

/// Checks that the chain has made the first possible finalization.
///
/// Intended to be run as soon as chain starts.
pub async fn verify_first_finalization<E: EthSpec>(
    network: LocalNetwork<E>,
    slot_duration: Duration,
) -> Result<(), String> {
    epoch_delay(Epoch::new(4), slot_duration, E::slots_per_epoch()).await;
    verify_all_finalized_at(network, Epoch::new(2)).await?;
    Ok(())
}

/// Delays for `epochs`, plus half a slot extra.
pub async fn epoch_delay(epochs: Epoch, slot_duration: Duration, slots_per_epoch: u64) {
    let duration = slot_duration * (epochs.as_u64() * slots_per_epoch) as u32 + slot_duration / 2;
    tokio::time::sleep(duration).await
}

/// Delays for `slots`, plus half a slot extra.
async fn slot_delay(slots: Slot, slot_duration: Duration) {
    let duration = slot_duration * slots.as_u64() as u32 + slot_duration / 2;
    tokio::time::sleep(duration).await;
}

/// Verifies that all beacon nodes in the given network have a head state that has a finalized
/// epoch of `epoch`.
pub async fn verify_all_finalized_at<E: EthSpec>(
    network: LocalNetwork<E>,
    epoch: Epoch,
) -> Result<(), String> {
    let epochs = {
        let mut epochs = Vec::new();
        for remote_node in network.remote_nodes()? {
            epochs.push(
                remote_node
                    .get_beacon_states_finality_checkpoints(StateId::Head)
                    .await
                    .map(|body| body.unwrap().data.finalized.epoch)
                    .map_err(|e| format!("Get head via http failed: {:?}", e))?,
            );
        }
        epochs
    };

    if epochs.iter().any(|node_epoch| *node_epoch != epoch) {
        Err(format!(
            "Nodes are not finalized at epoch {}. Finalized epochs: {:?}",
            epoch, epochs
        ))
    } else {
        Ok(())
    }
}

/// Verifies that all beacon nodes in the given `network` have a head state that contains
/// `expected_count` validators.
async fn verify_validator_count<E: EthSpec>(
    network: LocalNetwork<E>,
    expected_count: usize,
) -> Result<(), String> {
    let validator_counts = {
        let mut validator_counts = Vec::new();
        for remote_node in network.remote_nodes()? {
            let vc = remote_node
                .get_debug_beacon_states::<E>(StateId::Head)
                .await
                .map(|body| body.unwrap().data)
                .map_err(|e| format!("Get state root via http failed: {:?}", e))?
                .validators()
                .len();
            validator_counts.push(vc);
        }
        validator_counts
    };

    if validator_counts
        .iter()
        .any(|count| *count != expected_count)
    {
        Err(format!(
            "Nodes do not all have {} validators in their state. Validator counts: {:?}",
            expected_count, validator_counts
        ))
    } else {
        Ok(())
    }
}

/// Verifies that there's been a block produced at every slot up to and including `slot`.
pub async fn verify_full_block_production_up_to<E: EthSpec>(
    network: LocalNetwork<E>,
    slot: Slot,
    slot_duration: Duration,
) -> Result<(), String> {
    slot_delay(slot, slot_duration).await;
    let beacon_nodes = network.beacon_nodes.read();
    let beacon_chain = beacon_nodes[0].client.beacon_chain().unwrap();
    let num_blocks = beacon_chain
        .chain_dump()
        .unwrap()
        .iter()
        .take_while(|s| s.beacon_block.slot() <= slot)
        .count();
    if num_blocks != slot.as_usize() + 1 {
        return Err(format!(
            "There wasn't a block produced at every slot, got: {}, expected: {}",
            num_blocks,
            slot.as_usize() + 1
        ));
    }
    Ok(())
}

/// Verify that all nodes have the correct fork version after the `fork_epoch`.
pub async fn verify_fork_version<E: EthSpec>(
    network: LocalNetwork<E>,
    fork_epoch: Epoch,
    slot_duration: Duration,
    fork_version: [u8; 4],
) -> Result<(), String> {
    epoch_delay(fork_epoch, slot_duration, E::slots_per_epoch()).await;
    for remote_node in network.remote_nodes()? {
        let remote_fork_version = remote_node
            .get_beacon_states_fork(StateId::Head)
            .await
            .map(|resp| resp.unwrap().data.current_version)
            .map_err(|e| format!("Failed to get fork from beacon node: {:?}", e))?;
        if fork_version != remote_fork_version {
            return Err(format!(
                "Fork version after FORK_EPOCH is incorrect, got: {:?}, expected: {:?}",
                remote_fork_version, fork_version,
            ));
        }
    }
    Ok(())
}

/// Verify that all sync aggregates from `sync_committee_start_slot` until `upto_slot`
/// have full aggregates.
pub async fn verify_full_sync_aggregates_up_to<E: EthSpec>(
    network: LocalNetwork<E>,
    sync_committee_start_slot: Slot,
    upto_slot: Slot,
    slot_duration: Duration,
) -> Result<(), String> {
    slot_delay(upto_slot, slot_duration).await;
    let remote_nodes = network.remote_nodes()?;
    let remote_node = remote_nodes.first().unwrap();

    for slot in sync_committee_start_slot.as_u64()..=upto_slot.as_u64() {
        let sync_aggregate_count = remote_node
            .get_beacon_blocks::<E>(BlockId::Slot(Slot::new(slot)))
            .await
            .map(|resp| {
                resp.unwrap()
                    .data
                    .message()
                    .body()
                    .sync_aggregate()
                    .map(|agg| agg.num_set_bits())
            })
            .map_err(|e| format!("Error while getting beacon block: {:?}", e))?
            .map_err(|_| format!("Altair block {} should have sync aggregate", slot))?;

        if sync_aggregate_count != E::sync_committee_size() {
            return Err(format!(
                "Sync aggregate at slot {} was not full, got: {}, expected: {}",
                slot,
                sync_aggregate_count,
                E::sync_committee_size()
            ));
        }
    }

    Ok(())
}

/// Verify that the first merged PoS block got finalized.
pub async fn verify_transition_block_finalized<E: EthSpec>(
    network: LocalNetwork<E>,
    transition_epoch: Epoch,
    slot_duration: Duration,
    should_verify: bool,
) -> Result<(), String> {
    if !should_verify {
        return Ok(());
    }
    epoch_delay(transition_epoch + 2, slot_duration, E::slots_per_epoch()).await;
    let mut block_hashes = Vec::new();
    for remote_node in network.remote_nodes()?.iter() {
        let execution_block_hash: ExecutionBlockHash = remote_node
            .get_beacon_blocks::<E>(BlockId::Finalized)
            .await
            .map(|body| body.unwrap().data)
            .map_err(|e| format!("Get state root via http failed: {:?}", e))?
            .message()
            .execution_payload()
            .map(|payload| payload.block_hash())
            .map_err(|e| format!("Execution payload does not exist: {:?}", e))?;
        block_hashes.push(execution_block_hash);
    }

    let first = block_hashes[0];
    if first.into_root() != Hash256::zero() && block_hashes.iter().all(|&item| item == first) {
        Ok(())
    } else {
        Err(format!(
            "Terminal block not finalized on all nodes Finalized block hashes:{:?}",
            block_hashes
        ))
    }
}

<<<<<<< HEAD
// Causes the execution node at `node_index` to disconnect from the execution layer 1 epoch after
// the merge transition.
pub async fn disconnect_from_execution_layer<E: EthSpec>(
    network: LocalNetwork<E>,
    transition_epoch: Epoch,
    slot_duration: Duration,
    node_index: usize,
) -> Result<(), String> {
    epoch_delay(transition_epoch + 1, slot_duration, E::slots_per_epoch()).await;

    eprintln!("Disabling Execution Layer");

    // Force the execution node to return the `syncing` status.
    network.execution_nodes.read()[node_index]
        .server
        .all_payloads_syncing(false);
    Ok(())
}

pub async fn reconnect_to_execution_layer<E: EthSpec>(
    network: LocalNetwork<E>,
    transition_epoch: Epoch,
    slot_duration: Duration,
    node_index: usize,
    epochs_offline: u64,
) -> Result<(), String> {
    // Ensure this is configurable by only reconnecting after `epoch_offline`.
    epoch_delay(
        transition_epoch + epochs_offline,
        slot_duration,
        E::slots_per_epoch(),
    )
    .await;

    // Restore the functionality of the execution node.
    network.execution_nodes.read()[node_index]
        .server
        .all_payloads_valid();

    eprintln!("Re-enabling Execution Layer");
    Ok(())
}

/// Ensure all validators have attested correctly.
pub async fn check_attestation_correctness<E: EthSpec>(
    network: LocalNetwork<E>,
    start_epoch: Epoch,
    // Must be 2 epochs less than the end of the simulation.
    upto_epoch: Epoch,
    slots_per_epoch: u64,
    slot_duration: Duration,
    // Select which node to query. Will use this node to determine the global network performance.
    node_index: usize,
) -> Result<(), String> {
    let upto_slot = upto_epoch.start_slot(slots_per_epoch);
    slot_delay(upto_slot, slot_duration).await;

    let remote_node = &network.remote_nodes()?[node_index];

    let results = remote_node
        .get_lighthouse_analysis_attestation_performance(
            start_epoch,
            upto_epoch - 2,
            "global".to_string(),
        )
        .await
        .map_err(|e| format!("Unable to get attestation performance: {e}"))?;

    let mut active_successes: f64 = 0.0;
    let mut head_successes: f64 = 0.0;
    let mut target_successes: f64 = 0.0;
    let mut source_successes: f64 = 0.0;

    let mut total: f64 = 0.0;

    for result in results {
        for epochs in result.epochs.values() {
            total += 1.0;

            if epochs.active {
                active_successes += 1.0;
            }
            if epochs.head {
                head_successes += 1.0;
            }
            if epochs.target {
                target_successes += 1.0;
            }
            if epochs.source {
                source_successes += 1.0;
            }
        }
    }
    let active_percent = active_successes / total * 100.0;
    let head_percent = head_successes / total * 100.0;
    let target_percent = target_successes / total * 100.0;
    let source_percent = source_successes / total * 100.0;

    eprintln!("Total Attestations: {}", total);
    eprintln!("Active: {}: {}%", active_successes, active_percent);
    eprintln!("Head: {}: {}%", head_successes, head_percent);
    eprintln!("Target: {}: {}%", target_successes, target_percent);
    eprintln!("Source: {}: {}%", source_successes, source_percent);

    if active_percent < ACCEPTABLE_FALLBACK_ATTESTATION_HIT_PERCENTAGE {
        return Err("Active percent was below required level".to_string());
    }
    if head_percent < ACCEPTABLE_FALLBACK_ATTESTATION_HIT_PERCENTAGE {
        return Err("Head percent was below required level".to_string());
    }
    if target_percent < ACCEPTABLE_FALLBACK_ATTESTATION_HIT_PERCENTAGE {
        return Err("Target percent was below required level".to_string());
    }
    if source_percent < ACCEPTABLE_FALLBACK_ATTESTATION_HIT_PERCENTAGE {
        return Err("Source percent was below required level".to_string());
=======
pub(crate) async fn verify_light_client_updates<E: EthSpec>(
    network: LocalNetwork<E>,
    start_slot: Slot,
    end_slot: Slot,
    slot_duration: Duration,
) -> Result<(), String> {
    slot_delay(start_slot, slot_duration).await;

    // Tolerance of 2 slot allows for 1 single missed slot.
    let light_client_update_slot_tolerance = Slot::new(2);
    let remote_nodes = network.remote_nodes()?;
    let client = remote_nodes.first().unwrap();
    let mut have_seen_block = false;
    let mut have_achieved_finality = false;

    for slot in start_slot.as_u64()..=end_slot.as_u64() {
        slot_delay(Slot::new(1), slot_duration).await;
        let slot = Slot::new(slot);
        let previous_slot = slot - 1;

        let previous_slot_block = client
            .get_beacon_blocks::<E>(BlockId::Slot(previous_slot))
            .await
            .map_err(|e| {
                format!("Unable to get beacon block for previous slot {previous_slot:?}: {e:?}")
            })?;
        let previous_slot_has_block = previous_slot_block.is_some();

        if !have_seen_block {
            // Make sure we have seen the first block in Altair, to make sure we have sync aggregates available.
            if previous_slot_has_block {
                have_seen_block = true;
            }
            // Wait for another slot before we check the first update to avoid race condition.
            continue;
        }

        // Make sure previous slot has a block, otherwise skip checking for the signature slot distance
        if !previous_slot_has_block {
            continue;
        }

        // Verify light client optimistic update. `signature_slot_distance` should be 1 in the ideal scenario.
        let signature_slot = client
            .get_beacon_light_client_optimistic_update::<E>()
            .await
            .map_err(|e| format!("Error while getting light client updates: {:?}", e))?
            .ok_or(format!("Light client optimistic update not found {slot:?}"))?
            .data
            .signature_slot;
        let signature_slot_distance = slot - signature_slot;
        if signature_slot_distance > light_client_update_slot_tolerance {
            return Err(format!("Existing optimistic update too old: signature slot {signature_slot}, current slot {slot:?}"));
        }

        // Verify light client finality update. `signature_slot_distance` should be 1 in the ideal scenario.
        // NOTE: Currently finality updates are produced as long as the finalized block is known, even if the finalized header
        // sync committee period does not match the signature slot committee period.
        // TODO: This complies with the current spec, but we should check if this is a bug.
        if !have_achieved_finality {
            let FinalityCheckpointsData { finalized, .. } = client
                .get_beacon_states_finality_checkpoints(StateId::Head)
                .await
                .map_err(|e| format!("Unable to get beacon state finality checkpoint: {e:?}"))?
                .ok_or("Unable to get head state".to_string())?
                .data;
            if !finalized.root.is_zero() {
                // Wait for another slot before we check the first finality update to avoid race condition.
                have_achieved_finality = true;
            }
            continue;
        }
        let signature_slot = client
            .get_beacon_light_client_finality_update::<E>()
            .await
            .map_err(|e| format!("Error while getting light client updates: {:?}", e))?
            .ok_or(format!("Light client finality update not found {slot:?}"))?
            .data
            .signature_slot;
        let signature_slot_distance = slot - signature_slot;
        if signature_slot_distance > light_client_update_slot_tolerance {
            return Err(format!(
                "Existing finality update too old: signature slot {signature_slot}, current slot {slot:?}"
            ));
        }
>>>>>>> d2aef1b3
    }

    Ok(())
}<|MERGE_RESOLUTION|>--- conflicted
+++ resolved
@@ -1,10 +1,6 @@
 use crate::local_network::LocalNetwork;
-<<<<<<< HEAD
 use crate::ACCEPTABLE_FALLBACK_ATTESTATION_HIT_PERCENTAGE;
-use node_test_rig::eth2::types::{BlockId, StateId};
-=======
 use node_test_rig::eth2::types::{BlockId, FinalityCheckpointsData, StateId};
->>>>>>> d2aef1b3
 use std::time::Duration;
 use types::{Epoch, EthSpec, ExecPayload, ExecutionBlockHash, Hash256, Slot, Unsigned};
 
@@ -249,123 +245,6 @@
     }
 }
 
-<<<<<<< HEAD
-// Causes the execution node at `node_index` to disconnect from the execution layer 1 epoch after
-// the merge transition.
-pub async fn disconnect_from_execution_layer<E: EthSpec>(
-    network: LocalNetwork<E>,
-    transition_epoch: Epoch,
-    slot_duration: Duration,
-    node_index: usize,
-) -> Result<(), String> {
-    epoch_delay(transition_epoch + 1, slot_duration, E::slots_per_epoch()).await;
-
-    eprintln!("Disabling Execution Layer");
-
-    // Force the execution node to return the `syncing` status.
-    network.execution_nodes.read()[node_index]
-        .server
-        .all_payloads_syncing(false);
-    Ok(())
-}
-
-pub async fn reconnect_to_execution_layer<E: EthSpec>(
-    network: LocalNetwork<E>,
-    transition_epoch: Epoch,
-    slot_duration: Duration,
-    node_index: usize,
-    epochs_offline: u64,
-) -> Result<(), String> {
-    // Ensure this is configurable by only reconnecting after `epoch_offline`.
-    epoch_delay(
-        transition_epoch + epochs_offline,
-        slot_duration,
-        E::slots_per_epoch(),
-    )
-    .await;
-
-    // Restore the functionality of the execution node.
-    network.execution_nodes.read()[node_index]
-        .server
-        .all_payloads_valid();
-
-    eprintln!("Re-enabling Execution Layer");
-    Ok(())
-}
-
-/// Ensure all validators have attested correctly.
-pub async fn check_attestation_correctness<E: EthSpec>(
-    network: LocalNetwork<E>,
-    start_epoch: Epoch,
-    // Must be 2 epochs less than the end of the simulation.
-    upto_epoch: Epoch,
-    slots_per_epoch: u64,
-    slot_duration: Duration,
-    // Select which node to query. Will use this node to determine the global network performance.
-    node_index: usize,
-) -> Result<(), String> {
-    let upto_slot = upto_epoch.start_slot(slots_per_epoch);
-    slot_delay(upto_slot, slot_duration).await;
-
-    let remote_node = &network.remote_nodes()?[node_index];
-
-    let results = remote_node
-        .get_lighthouse_analysis_attestation_performance(
-            start_epoch,
-            upto_epoch - 2,
-            "global".to_string(),
-        )
-        .await
-        .map_err(|e| format!("Unable to get attestation performance: {e}"))?;
-
-    let mut active_successes: f64 = 0.0;
-    let mut head_successes: f64 = 0.0;
-    let mut target_successes: f64 = 0.0;
-    let mut source_successes: f64 = 0.0;
-
-    let mut total: f64 = 0.0;
-
-    for result in results {
-        for epochs in result.epochs.values() {
-            total += 1.0;
-
-            if epochs.active {
-                active_successes += 1.0;
-            }
-            if epochs.head {
-                head_successes += 1.0;
-            }
-            if epochs.target {
-                target_successes += 1.0;
-            }
-            if epochs.source {
-                source_successes += 1.0;
-            }
-        }
-    }
-    let active_percent = active_successes / total * 100.0;
-    let head_percent = head_successes / total * 100.0;
-    let target_percent = target_successes / total * 100.0;
-    let source_percent = source_successes / total * 100.0;
-
-    eprintln!("Total Attestations: {}", total);
-    eprintln!("Active: {}: {}%", active_successes, active_percent);
-    eprintln!("Head: {}: {}%", head_successes, head_percent);
-    eprintln!("Target: {}: {}%", target_successes, target_percent);
-    eprintln!("Source: {}: {}%", source_successes, source_percent);
-
-    if active_percent < ACCEPTABLE_FALLBACK_ATTESTATION_HIT_PERCENTAGE {
-        return Err("Active percent was below required level".to_string());
-    }
-    if head_percent < ACCEPTABLE_FALLBACK_ATTESTATION_HIT_PERCENTAGE {
-        return Err("Head percent was below required level".to_string());
-    }
-    if target_percent < ACCEPTABLE_FALLBACK_ATTESTATION_HIT_PERCENTAGE {
-        return Err("Target percent was below required level".to_string());
-    }
-    if source_percent < ACCEPTABLE_FALLBACK_ATTESTATION_HIT_PERCENTAGE {
-        return Err("Source percent was below required level".to_string());
-=======
 pub(crate) async fn verify_light_client_updates<E: EthSpec>(
     network: LocalNetwork<E>,
     start_slot: Slot,
@@ -451,7 +330,126 @@
                 "Existing finality update too old: signature slot {signature_slot}, current slot {slot:?}"
             ));
         }
->>>>>>> d2aef1b3
+    }
+
+    Ok(())
+}
+
+// Causes the execution node at `node_index` to disconnect from the execution layer 1 epoch after
+// the merge transition.
+pub async fn disconnect_from_execution_layer<E: EthSpec>(
+    network: LocalNetwork<E>,
+    transition_epoch: Epoch,
+    slot_duration: Duration,
+    node_index: usize,
+) -> Result<(), String> {
+    epoch_delay(transition_epoch + 1, slot_duration, E::slots_per_epoch()).await;
+
+    eprintln!("Disabling Execution Layer");
+
+    // Force the execution node to return the `syncing` status.
+    network.execution_nodes.read()[node_index]
+        .server
+        .all_payloads_syncing(false);
+    Ok(())
+}
+
+pub async fn reconnect_to_execution_layer<E: EthSpec>(
+    network: LocalNetwork<E>,
+    transition_epoch: Epoch,
+    slot_duration: Duration,
+    node_index: usize,
+    epochs_offline: u64,
+) -> Result<(), String> {
+    // Ensure this is configurable by only reconnecting after `epoch_offline`.
+    epoch_delay(
+        transition_epoch + epochs_offline,
+        slot_duration,
+        E::slots_per_epoch(),
+    )
+    .await;
+
+    // Restore the functionality of the execution node.
+    network.execution_nodes.read()[node_index]
+        .server
+        .all_payloads_valid();
+
+    eprintln!("Re-enabling Execution Layer");
+    Ok(())
+}
+
+/// Ensure all validators have attested correctly.
+pub async fn check_attestation_correctness<E: EthSpec>(
+    network: LocalNetwork<E>,
+    start_epoch: Epoch,
+    // Must be 2 epochs less than the end of the simulation.
+    upto_epoch: Epoch,
+    slots_per_epoch: u64,
+    slot_duration: Duration,
+    // Select which node to query. Will use this node to determine the global network performance.
+    node_index: usize,
+) -> Result<(), String> {
+    let upto_slot = upto_epoch.start_slot(slots_per_epoch);
+    slot_delay(upto_slot, slot_duration).await;
+
+    let remote_node = &network.remote_nodes()?[node_index];
+
+    let results = remote_node
+        .get_lighthouse_analysis_attestation_performance(
+            start_epoch,
+            upto_epoch - 2,
+            "global".to_string(),
+        )
+        .await
+        .map_err(|e| format!("Unable to get attestation performance: {e}"))?;
+
+    let mut active_successes: f64 = 0.0;
+    let mut head_successes: f64 = 0.0;
+    let mut target_successes: f64 = 0.0;
+    let mut source_successes: f64 = 0.0;
+
+    let mut total: f64 = 0.0;
+
+    for result in results {
+        for epochs in result.epochs.values() {
+            total += 1.0;
+
+            if epochs.active {
+                active_successes += 1.0;
+            }
+            if epochs.head {
+                head_successes += 1.0;
+            }
+            if epochs.target {
+                target_successes += 1.0;
+            }
+            if epochs.source {
+                source_successes += 1.0;
+            }
+        }
+    }
+    let active_percent = active_successes / total * 100.0;
+    let head_percent = head_successes / total * 100.0;
+    let target_percent = target_successes / total * 100.0;
+    let source_percent = source_successes / total * 100.0;
+
+    eprintln!("Total Attestations: {}", total);
+    eprintln!("Active: {}: {}%", active_successes, active_percent);
+    eprintln!("Head: {}: {}%", head_successes, head_percent);
+    eprintln!("Target: {}: {}%", target_successes, target_percent);
+    eprintln!("Source: {}: {}%", source_successes, source_percent);
+
+    if active_percent < ACCEPTABLE_FALLBACK_ATTESTATION_HIT_PERCENTAGE {
+        return Err("Active percent was below required level".to_string());
+    }
+    if head_percent < ACCEPTABLE_FALLBACK_ATTESTATION_HIT_PERCENTAGE {
+        return Err("Head percent was below required level".to_string());
+    }
+    if target_percent < ACCEPTABLE_FALLBACK_ATTESTATION_HIT_PERCENTAGE {
+        return Err("Target percent was below required level".to_string());
+    }
+    if source_percent < ACCEPTABLE_FALLBACK_ATTESTATION_HIT_PERCENTAGE {
+        return Err("Source percent was below required level".to_string());
     }
 
     Ok(())
